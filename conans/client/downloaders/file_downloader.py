import os
import re
import time
import traceback

from conans.cli.output import ConanOutput
from conans.client.rest import response_to_str
from conans.client.tools.files import check_md5, check_sha1, check_sha256
from conans.errors import ConanException, NotFoundException, AuthenticationException, \
    ForbiddenException, ConanConnectionError, RequestErrorException
from conans.util import progress_bar
from conans.util.files import mkdir
from conans.util.log import logger
from conans.util.tracer import log_download


def check_checksum(file_path, md5, sha1, sha256):
    if md5:
        check_md5(file_path, md5)
    if sha1:
        check_sha1(file_path, sha1)
    if sha256:
        check_sha256(file_path, sha256)


class FileDownloader(object):

<<<<<<< HEAD
    def __init__(self, requester, verify, config):
        self._output = ConanOutput()
=======
    def __init__(self, requester, output, verify, config_retry, config_retry_wait):
        self._output = output
>>>>>>> a0b2ab74
        self._requester = requester
        self._verify_ssl = verify
        self._config_retry = config_retry
        self._config_retry_wait = config_retry_wait

    def download(self, url, file_path=None, auth=None, retry=None, retry_wait=None, overwrite=False,
                 headers=None, md5=None, sha1=None, sha256=None):
        retry = retry if retry is not None else self._config_retry
        retry = retry if retry is not None else 2
        retry_wait = retry_wait if retry_wait is not None else self._config_retry_wait
        retry_wait = retry_wait if retry_wait is not None else 0

        if file_path and not os.path.isabs(file_path):
            file_path = os.path.abspath(file_path)

        if file_path and os.path.exists(file_path):
            if overwrite:
                if self._output:
                    self._output.warning("file '%s' already exists, overwriting" % file_path)
            else:
                # Should not happen, better to raise, probably we had to remove
                # the dest folder before
                raise ConanException("Error, the file to download already exists: '%s'" % file_path)

        try:
            r = _call_with_retry(self._output, retry, retry_wait, self._download_file, url, auth,
                                 headers, file_path)
            if file_path:
                check_checksum(file_path, md5, sha1, sha256)
            return r
        except Exception:
            if file_path and os.path.exists(file_path):
                os.remove(file_path)
            raise

    def _download_file(self, url, auth, headers, file_path, try_resume=False):
        t1 = time.time()
        if try_resume and file_path and os.path.exists(file_path):
            range_start = os.path.getsize(file_path)
            headers = headers.copy() if headers else {}
            headers["range"] = "bytes={}-".format(range_start)
        else:
            range_start = 0

        try:
            response = self._requester.get(url, stream=True, verify=self._verify_ssl, auth=auth,
                                           headers=headers)
        except Exception as exc:
            raise ConanException("Error downloading file %s: '%s'" % (url, exc))

        if not response.ok:
            if response.status_code == 404:
                raise NotFoundException("Not found: %s" % url)
            elif response.status_code == 403:
                if auth is None or (hasattr(auth, "token") and auth.token is None):
                    # TODO: This is a bit weird, why this conversion? Need to investigate
                    raise AuthenticationException(response_to_str(response))
                raise ForbiddenException(response_to_str(response))
            elif response.status_code == 401:
                raise AuthenticationException()
            raise ConanException("Error %d downloading file %s" % (response.status_code, url))

        def read_response(size):
            for chunk in response.iter_content(size):
                yield chunk

        def write_chunks(chunks, path):
            ret = None
            downloaded_size = range_start
            if path:
                mkdir(os.path.dirname(path))
                mode = "ab" if range_start else "wb"
                with open(path, mode) as file_handler:
                    for chunk in chunks:
                        assert isinstance(chunk, bytes)
                        file_handler.write(chunk)
                        downloaded_size += len(chunk)
            else:
                ret_data = bytearray()
                for chunk in chunks:
                    ret_data.extend(chunk)
                    downloaded_size += len(chunk)
                ret = bytes(ret_data)
            return ret, downloaded_size

        def get_total_length():
            if range_start:
                content_range = response.headers.get("Content-Range", "")
                match = re.match(r"^bytes (\d+)-(\d+)/(\d+)", content_range)
                if not match or range_start != int(match.group(1)):
                    raise ConanException("Error in resumed download from %s\n"
                                         "Incorrect Content-Range header %s" % (url, content_range))
                return int(match.group(3))
            else:
                total_size = response.headers.get('Content-Length') or len(response.content)
                return int(total_size)

        try:
            logger.debug("DOWNLOAD: %s" % url)
            total_length = get_total_length()
            action = "Downloading" if range_start == 0 else "Continuing download of"
            description = "{} {}".format(action, os.path.basename(file_path)) if file_path else None
            progress = progress_bar.Progress(total_length, description)
            progress.initial_value(range_start)

            chunk_size = 1024 if not file_path else 1024 * 100
            written_chunks, total_downloaded_size = write_chunks(
                progress.update(read_response(chunk_size)),
                file_path
            )
            gzip = (response.headers.get("content-encoding") == "gzip")
            response.close()
            # it seems that if gzip we don't know the size, cannot resume and shouldn't raise
            if total_downloaded_size != total_length and not gzip:
                if (file_path and total_length > total_downloaded_size > range_start
                    and response.headers.get("Accept-Ranges") == "bytes"):
                    written_chunks = self._download_file(url, auth, headers, file_path,
                                                         try_resume=True)
                else:
                    raise ConanException("Transfer interrupted before complete: %s < %s"
                                         % (total_downloaded_size, total_length))

            duration = time.time() - t1
            log_download(url, duration)
            return written_chunks

        except Exception as e:
            logger.debug(e.__class__)
            logger.debug(traceback.format_exc())
            # If this part failed, it means problems with the connection to server
            raise ConanConnectionError("Download failed, check server, possibly try again\n%s"
                                       % str(e))


def _call_with_retry(out, retry, retry_wait, method, *args, **kwargs):
    for counter in range(retry + 1):
        try:
            return method(*args, **kwargs)
        except (NotFoundException, ForbiddenException, AuthenticationException,
                RequestErrorException):
            raise
        except ConanException as exc:
            if counter == retry:
                raise
            else:
                if out:
                    out.error(exc)
                    out.info("Waiting %d seconds to retry..." % retry_wait)
                time.sleep(retry_wait)<|MERGE_RESOLUTION|>--- conflicted
+++ resolved
@@ -25,13 +25,8 @@
 
 class FileDownloader(object):
 
-<<<<<<< HEAD
-    def __init__(self, requester, verify, config):
+    def __init__(self, requester,  verify, config_retry, config_retry_wait):
         self._output = ConanOutput()
-=======
-    def __init__(self, requester, output, verify, config_retry, config_retry_wait):
-        self._output = output
->>>>>>> a0b2ab74
         self._requester = requester
         self._verify_ssl = verify
         self._config_retry = config_retry
