settings_1_9_0 = """
# Only for cross building, 'os_build/arch_build' is the system that runs Conan
os_build: [Windows, WindowsStore, Linux, Macos, FreeBSD, SunOS]
arch_build: [x86, x86_64, ppc64le, ppc64, armv6, armv7, armv7hf, armv8, sparc, sparcv9, mips, mips64, avr, armv7s, armv7k]

# Only for building cross compilation tools, 'os_target/arch_target' is the system for
# which the tools generate code
os_target: [Windows, Linux, Macos, Android, iOS, watchOS, tvOS, FreeBSD, SunOS, Arduino]
arch_target: [x86, x86_64, ppc64le, ppc64, armv6, armv7, armv7hf, armv8, sparc, sparcv9, mips, mips64, avr, armv7s, armv7k]

# Rest of the settings are "host" settings:
# - For native building/cross building: Where the library/program will run.
# - For building cross compilation tools: Where the cross compiler will run.
os:
    Windows:
        subsystem: [None, cygwin, msys, msys2, wsl]
    WindowsStore:
        version: ["8.1", "10.0"]
    Linux:
    Macos:
        version: [None, "10.6", "10.7", "10.8", "10.9", "10.10", "10.11", "10.12", "10.13", "10.14"]
    Android:
        api_level: ANY
    iOS:
        version: ["7.0", "7.1", "8.0", "8.1", "8.2", "8.3", "9.0", "9.1", "9.2", "9.3", "10.0", "10.1", "10.2", "10.3", "11.0"]
    watchOS:
        version: ["4.0"]
    tvOS:
        version: ["11.0"]
    FreeBSD:
    SunOS:
    Arduino:
        board: ANY
arch: [x86, x86_64, ppc64le, ppc64, armv6, armv7, armv7hf, armv8, sparc, sparcv9, mips, mips64, avr, armv7s, armv7k]
compiler:
    sun-cc:
        version: ["5.10", "5.11", "5.12", "5.13", "5.14"]
        threads: [None, posix]
        libcxx: [libCstd, libstdcxx, libstlport, libstdc++]
    gcc:
        version: ["4.1", "4.4", "4.5", "4.6", "4.7", "4.8", "4.9",
                  "5", "5.1", "5.2", "5.3", "5.4", "5.5",
                  "6", "6.1", "6.2", "6.3", "6.4",
                  "7", "7.1", "7.2", "7.3",
                  "8", "8.1", "8.2"]
        libcxx: [libstdc++, libstdc++11]
        threads: [None, posix, win32] #  Windows MinGW
        exception: [None, dwarf2, sjlj, seh] # Windows MinGW
    Visual Studio:
        runtime: [MD, MT, MTd, MDd]
        version: ["8", "9", "10", "11", "12", "14", "15"]
        toolset: [None, v90, v100, v110, v110_xp, v120, v120_xp,
                  v140, v140_xp, v140_clang_c2, LLVM-vs2012, LLVM-vs2012_xp,
                  LLVM-vs2013, LLVM-vs2013_xp, LLVM-vs2014, LLVM-vs2014_xp,
                  LLVM-vs2017, LLVM-vs2017_xp, v141, v141_xp, v141_clang_c2]
    clang:
        version: ["3.3", "3.4", "3.5", "3.6", "3.7", "3.8", "3.9", "4.0",
                  "5.0", "6.0", "7.0",
                  "8"]
        libcxx: [libstdc++, libstdc++11, libc++]
    apple-clang:
        version: ["5.0", "5.1", "6.0", "6.1", "7.0", "7.3", "8.0", "8.1", "9.0", "9.1", "10.0"]
        libcxx: [libstdc++, libc++]

build_type: [None, Debug, Release, RelWithDebInfo, MinSizeRel]
cppstd: [None, 98, gnu98, 11, gnu11, 14, gnu14, 17, gnu17, 20, gnu20]
"""

settings_1_9_1 = settings_1_9_0
settings_1_9_2 = settings_1_9_1
settings_1_10_0 = settings_1_9_2
settings_1_10_1 = settings_1_10_0
settings_1_10_2 = settings_1_10_1
settings_1_11_0 = settings_1_10_2
settings_1_11_1 = settings_1_11_0
settings_1_11_2 = settings_1_11_1
settings_1_11_3 = settings_1_11_2
settings_1_12_0 = """
# Only for cross building, 'os_build/arch_build' is the system that runs Conan
os_build: [Windows, WindowsStore, Linux, Macos, FreeBSD, SunOS]
arch_build: [x86, x86_64, ppc32, ppc64le, ppc64, armv6, armv7, armv7hf, armv7s, armv7k, armv8, armv8_32, armv8.3, sparc, sparcv9, mips, mips64, avr]

# Only for building cross compilation tools, 'os_target/arch_target' is the system for
# which the tools generate code
os_target: [Windows, Linux, Macos, Android, iOS, watchOS, tvOS, FreeBSD, SunOS, Arduino]
arch_target: [x86, x86_64, ppc32, ppc64le, ppc64, armv6, armv7, armv7hf, armv7s, armv7k, armv8, armv8_32, armv8.3, sparc, sparcv9, mips, mips64, avr]

# Rest of the settings are "host" settings:
# - For native building/cross building: Where the library/program will run.
# - For building cross compilation tools: Where the cross compiler will run.
os:
    Windows:
        subsystem: [None, cygwin, msys, msys2, wsl]
    WindowsStore:
        version: ["8.1", "10.0"]
    Linux:
    Macos:
        version: [None, "10.6", "10.7", "10.8", "10.9", "10.10", "10.11", "10.12", "10.13", "10.14"]
    Android:
        api_level: ANY
    iOS:
        version: ["7.0", "7.1", "8.0", "8.1", "8.2", "8.3", "9.0", "9.1", "9.2", "9.3", "10.0", "10.1", "10.2", "10.3", "11.0", "11.1", "11.2", "11.3", "11.4", "12.0", "12.1"]
    watchOS:
        version: ["4.0", "4.1", "4.2", "4.3", "5.0", "5.1"]
    tvOS:
        version: ["11.0", "11.1", "11.2", "11.3", "11.4", "12.0", "12.1"]
    FreeBSD:
    SunOS:
    Arduino:
        board: ANY
arch: [x86, x86_64, ppc32, ppc64le, ppc64, armv6, armv7, armv7hf, armv7s, armv7k, armv8, armv8_32, armv8.3, sparc, sparcv9, mips, mips64, avr]
compiler:
    sun-cc:
        version: ["5.10", "5.11", "5.12", "5.13", "5.14"]
        threads: [None, posix]
        libcxx: [libCstd, libstdcxx, libstlport, libstdc++]
    gcc:
        version: ["4.1", "4.4", "4.5", "4.6", "4.7", "4.8", "4.9",
                  "5", "5.1", "5.2", "5.3", "5.4", "5.5",
                  "6", "6.1", "6.2", "6.3", "6.4",
                  "7", "7.1", "7.2", "7.3",
                  "8", "8.1", "8.2"]
        libcxx: [libstdc++, libstdc++11]
        threads: [None, posix, win32] #  Windows MinGW
        exception: [None, dwarf2, sjlj, seh] # Windows MinGW
    Visual Studio:
        runtime: [MD, MT, MTd, MDd]
        version: ["8", "9", "10", "11", "12", "14", "15"]
        toolset: [None, v90, v100, v110, v110_xp, v120, v120_xp,
                  v140, v140_xp, v140_clang_c2, LLVM-vs2012, LLVM-vs2012_xp,
                  LLVM-vs2013, LLVM-vs2013_xp, LLVM-vs2014, LLVM-vs2014_xp,
                  LLVM-vs2017, LLVM-vs2017_xp, v141, v141_xp, v141_clang_c2]
    clang:
        version: ["3.3", "3.4", "3.5", "3.6", "3.7", "3.8", "3.9", "4.0",
                  "5.0", "6.0", "7.0",
                  "8"]
        libcxx: [libstdc++, libstdc++11, libc++]
    apple-clang:
        version: ["5.0", "5.1", "6.0", "6.1", "7.0", "7.3", "8.0", "8.1", "9.0", "9.1", "10.0"]
        libcxx: [libstdc++, libc++]

build_type: [None, Debug, Release, RelWithDebInfo, MinSizeRel]
cppstd: [None, 98, gnu98, 11, gnu11, 14, gnu14, 17, gnu17, 20, gnu20]
"""

settings_1_12_1 = settings_1_12_0
settings_1_12_2 = settings_1_12_1
settings_1_12_3 = settings_1_12_2
settings_1_12_4 = settings_1_12_3
settings_1_13_0 = """
# Only for cross building, 'os_build/arch_build' is the system that runs Conan
os_build: [Windows, WindowsStore, Linux, Macos, FreeBSD, SunOS]
arch_build: [x86, x86_64, ppc32, ppc64le, ppc64, armv5el, armv5hf, armv6, armv7, armv7hf, armv7s, armv7k, armv8, armv8_32, armv8.3, sparc, sparcv9, mips, mips64, avr]

# Only for building cross compilation tools, 'os_target/arch_target' is the system for
# which the tools generate code
os_target: [Windows, Linux, Macos, Android, iOS, watchOS, tvOS, FreeBSD, SunOS, Arduino]
arch_target: [x86, x86_64, ppc32, ppc64le, ppc64, armv5el, armv5hf, armv6, armv7, armv7hf, armv7s, armv7k, armv8, armv8_32, armv8.3, sparc, sparcv9, mips, mips64, avr]

# Rest of the settings are "host" settings:
# - For native building/cross building: Where the library/program will run.
# - For building cross compilation tools: Where the cross compiler will run.
os:
    Windows:
        subsystem: [None, cygwin, msys, msys2, wsl]
    WindowsStore:
        version: ["8.1", "10.0"]
    Linux:
    Macos:
        version: [None, "10.6", "10.7", "10.8", "10.9", "10.10", "10.11", "10.12", "10.13", "10.14"]
    Android:
        api_level: ANY
    iOS:
        version: ["7.0", "7.1", "8.0", "8.1", "8.2", "8.3", "9.0", "9.1", "9.2", "9.3", "10.0", "10.1", "10.2", "10.3", "11.0", "11.1", "11.2", "11.3", "11.4", "12.0", "12.1"]
    watchOS:
        version: ["4.0", "4.1", "4.2", "4.3", "5.0", "5.1"]
    tvOS:
        version: ["11.0", "11.1", "11.2", "11.3", "11.4", "12.0", "12.1"]
    FreeBSD:
    SunOS:
    Arduino:
        board: ANY
arch: [x86, x86_64, ppc32, ppc64le, ppc64, armv5el, armv5hf, armv6, armv7, armv7hf, armv7s, armv7k, armv8, armv8_32, armv8.3, sparc, sparcv9, mips, mips64, avr]
compiler:
    sun-cc:
        version: ["5.10", "5.11", "5.12", "5.13", "5.14"]
        threads: [None, posix]
        libcxx: [libCstd, libstdcxx, libstlport, libstdc++]
    gcc:
        version: ["4.1", "4.4", "4.5", "4.6", "4.7", "4.8", "4.9",
                  "5", "5.1", "5.2", "5.3", "5.4", "5.5",
                  "6", "6.1", "6.2", "6.3", "6.4",
                  "7", "7.1", "7.2", "7.3",
                  "8", "8.1", "8.2"]
        libcxx: [libstdc++, libstdc++11]
        threads: [None, posix, win32] #  Windows MinGW
        exception: [None, dwarf2, sjlj, seh] # Windows MinGW
    Visual Studio:
        runtime: [MD, MT, MTd, MDd]
        version: ["8", "9", "10", "11", "12", "14", "15", "16"]
        toolset: [None, v90, v100, v110, v110_xp, v120, v120_xp,
                  v140, v140_xp, v140_clang_c2, LLVM-vs2012, LLVM-vs2012_xp,
                  LLVM-vs2013, LLVM-vs2013_xp, LLVM-vs2014, LLVM-vs2014_xp,
                  LLVM-vs2017, LLVM-vs2017_xp, v141, v141_xp, v141_clang_c2, v142]
    clang:
        version: ["3.3", "3.4", "3.5", "3.6", "3.7", "3.8", "3.9", "4.0",
                  "5.0", "6.0", "7.0",
                  "8"]
        libcxx: [libstdc++, libstdc++11, libc++]
    apple-clang:
        version: ["5.0", "5.1", "6.0", "6.1", "7.0", "7.3", "8.0", "8.1", "9.0", "9.1", "10.0"]
        libcxx: [libstdc++, libc++]

build_type: [None, Debug, Release, RelWithDebInfo, MinSizeRel]
cppstd: [None, 98, gnu98, 11, gnu11, 14, gnu14, 17, gnu17, 20, gnu20]
"""

settings_1_13_1 = settings_1_13_0
settings_1_13_2 = settings_1_13_1
settings_1_13_3 = settings_1_13_2
settings_1_13_4 = settings_1_13_3
settings_1_14_0 = """
# Only for cross building, 'os_build/arch_build' is the system that runs Conan
os_build: [Windows, WindowsStore, Linux, Macos, FreeBSD, SunOS]
arch_build: [x86, x86_64, ppc32, ppc64le, ppc64, armv5el, armv5hf, armv6, armv7, armv7hf, armv7s, armv7k, armv8, armv8_32, armv8.3, sparc, sparcv9, mips, mips64, avr, s390, s390x]

# Only for building cross compilation tools, 'os_target/arch_target' is the system for
# which the tools generate code
os_target: [Windows, Linux, Macos, Android, iOS, watchOS, tvOS, FreeBSD, SunOS, Arduino]
arch_target: [x86, x86_64, ppc32, ppc64le, ppc64, armv5el, armv5hf, armv6, armv7, armv7hf, armv7s, armv7k, armv8, armv8_32, armv8.3, sparc, sparcv9, mips, mips64, avr, s390, s390x]

# Rest of the settings are "host" settings:
# - For native building/cross building: Where the library/program will run.
# - For building cross compilation tools: Where the cross compiler will run.
os:
    Windows:
        subsystem: [None, cygwin, msys, msys2, wsl]
    WindowsStore:
        version: ["8.1", "10.0"]
    Linux:
    Macos:
        version: [None, "10.6", "10.7", "10.8", "10.9", "10.10", "10.11", "10.12", "10.13", "10.14"]
    Android:
        api_level: ANY
    iOS:
        version: ["7.0", "7.1", "8.0", "8.1", "8.2", "8.3", "9.0", "9.1", "9.2", "9.3", "10.0", "10.1", "10.2", "10.3", "11.0", "11.1", "11.2", "11.3", "11.4", "12.0", "12.1"]
    watchOS:
        version: ["4.0", "4.1", "4.2", "4.3", "5.0", "5.1"]
    tvOS:
        version: ["11.0", "11.1", "11.2", "11.3", "11.4", "12.0", "12.1"]
    FreeBSD:
    SunOS:
    Arduino:
        board: ANY
arch: [x86, x86_64, ppc32, ppc64le, ppc64, armv5el, armv5hf, armv6, armv7, armv7hf, armv7s, armv7k, armv8, armv8_32, armv8.3, sparc, sparcv9, mips, mips64, avr, s390, s390x]
compiler:
    sun-cc:
        version: ["5.10", "5.11", "5.12", "5.13", "5.14"]
        threads: [None, posix]
        libcxx: [libCstd, libstdcxx, libstlport, libstdc++]
    gcc:
        version: ["4.1", "4.4", "4.5", "4.6", "4.7", "4.8", "4.9",
                  "5", "5.1", "5.2", "5.3", "5.4", "5.5",
                  "6", "6.1", "6.2", "6.3", "6.4",
                  "7", "7.1", "7.2", "7.3",
                  "8", "8.1", "8.2"]
        libcxx: [libstdc++, libstdc++11]
        threads: [None, posix, win32] #  Windows MinGW
        exception: [None, dwarf2, sjlj, seh] # Windows MinGW
    Visual Studio:
        runtime: [MD, MT, MTd, MDd]
        version: ["8", "9", "10", "11", "12", "14", "15", "16"]
        toolset: [None, v90, v100, v110, v110_xp, v120, v120_xp,
                  v140, v140_xp, v140_clang_c2, LLVM-vs2012, LLVM-vs2012_xp,
                  LLVM-vs2013, LLVM-vs2013_xp, LLVM-vs2014, LLVM-vs2014_xp,
                  LLVM-vs2017, LLVM-vs2017_xp, v141, v141_xp, v141_clang_c2, v142]
    clang:
        version: ["3.3", "3.4", "3.5", "3.6", "3.7", "3.8", "3.9", "4.0",
                  "5.0", "6.0", "7.0",
                  "8"]
        libcxx: [libstdc++, libstdc++11, libc++]
    apple-clang:
        version: ["5.0", "5.1", "6.0", "6.1", "7.0", "7.3", "8.0", "8.1", "9.0", "9.1", "10.0"]
        libcxx: [libstdc++, libc++]

build_type: [None, Debug, Release, RelWithDebInfo, MinSizeRel]
cppstd: [None, 98, gnu98, 11, gnu11, 14, gnu14, 17, gnu17, 20, gnu20]
"""

settings_1_14_1 = settings_1_14_0
settings_1_14_2 = settings_1_14_1
settings_1_14_3 = settings_1_14_2
settings_1_14_4 = settings_1_14_3
settings_1_14_5 = settings_1_14_4
settings_1_14_6 = settings_1_14_5

settings_1_15_0 = """
# Only for cross building, 'os_build/arch_build' is the system that runs Conan
os_build: [Windows, WindowsStore, Linux, Macos, FreeBSD, SunOS]
arch_build: [x86, x86_64, ppc32, ppc64le, ppc64, armv5el, armv5hf, armv6, armv7, armv7hf, armv7s, armv7k, armv8, armv8_32, armv8.3, sparc, sparcv9, mips, mips64, avr, s390, s390x]

# Only for building cross compilation tools, 'os_target/arch_target' is the system for
# which the tools generate code
os_target: [Windows, Linux, Macos, Android, iOS, watchOS, tvOS, FreeBSD, SunOS, Arduino]
arch_target: [x86, x86_64, ppc32, ppc64le, ppc64, armv5el, armv5hf, armv6, armv7, armv7hf, armv7s, armv7k, armv8, armv8_32, armv8.3, sparc, sparcv9, mips, mips64, avr, s390, s390x, asm.js, wasm]

# Rest of the settings are "host" settings:
# - For native building/cross building: Where the library/program will run.
# - For building cross compilation tools: Where the cross compiler will run.
os:
    Windows:
        subsystem: [None, cygwin, msys, msys2, wsl]
    WindowsStore:
        version: ["8.1", "10.0"]
    WindowsCE:
        platform: ANY
        version: ["5.0", "6.0", "7.0", "8.0"]
    Linux:
    Macos:
        version: [None, "10.6", "10.7", "10.8", "10.9", "10.10", "10.11", "10.12", "10.13", "10.14"]
    Android:
        api_level: ANY
    iOS:
        version: ["7.0", "7.1", "8.0", "8.1", "8.2", "8.3", "9.0", "9.1", "9.2", "9.3", "10.0", "10.1", "10.2", "10.3", "11.0", "11.1", "11.2", "11.3", "11.4", "12.0", "12.1"]
    watchOS:
        version: ["4.0", "4.1", "4.2", "4.3", "5.0", "5.1"]
    tvOS:
        version: ["11.0", "11.1", "11.2", "11.3", "11.4", "12.0", "12.1"]
    FreeBSD:
    SunOS:
    Arduino:
        board: ANY
    Emscripten:
arch: [x86, x86_64, ppc32, ppc64le, ppc64, armv4, armv4i, armv5el, armv5hf, armv6, armv7, armv7hf, armv7s, armv7k, armv8, armv8_32, armv8.3, sparc, sparcv9, mips, mips64, avr, s390, s390x, asm.js, wasm]
compiler:
    sun-cc:
        version: ["5.10", "5.11", "5.12", "5.13", "5.14"]
        threads: [None, posix]
        libcxx: [libCstd, libstdcxx, libstlport, libstdc++]
    gcc:
        version: ["4.1", "4.4", "4.5", "4.6", "4.7", "4.8", "4.9",
                  "5", "5.1", "5.2", "5.3", "5.4", "5.5",
                  "6", "6.1", "6.2", "6.3", "6.4",
                  "7", "7.1", "7.2", "7.3",
                  "8", "8.1", "8.2",
                  "9"]
        libcxx: [libstdc++, libstdc++11]
        threads: [None, posix, win32] #  Windows MinGW
        exception: [None, dwarf2, sjlj, seh] # Windows MinGW
        cppstd: [None, 98, gnu98, 11, gnu11, 14, gnu14, 17, gnu17, 20, gnu20]
    Visual Studio:
        runtime: [MD, MT, MTd, MDd]
        version: ["8", "9", "10", "11", "12", "14", "15", "16"]
        toolset: [None, v90, v100, v110, v110_xp, v120, v120_xp,
                  v140, v140_xp, v140_clang_c2, LLVM-vs2012, LLVM-vs2012_xp,
                  LLVM-vs2013, LLVM-vs2013_xp, LLVM-vs2014, LLVM-vs2014_xp,
                  LLVM-vs2017, LLVM-vs2017_xp, v141, v141_xp, v141_clang_c2, v142]
        cppstd: [None, 14, 17, 20]
    clang:
        version: ["3.3", "3.4", "3.5", "3.6", "3.7", "3.8", "3.9", "4.0",
                  "5.0", "6.0", "7.0",
                  "8"]
        libcxx: [libstdc++, libstdc++11, libc++]
        cppstd: [None, 98, gnu98, 11, gnu11, 14, gnu14, 17, gnu17, 20, gnu20]
    apple-clang:
        version: ["5.0", "5.1", "6.0", "6.1", "7.0", "7.3", "8.0", "8.1", "9.0", "9.1", "10.0"]
        libcxx: [libstdc++, libc++]
        cppstd: [None, 98, gnu98, 11, gnu11, 14, gnu14, 17, gnu17, 20, gnu20]

build_type: [None, Debug, Release, RelWithDebInfo, MinSizeRel]
cppstd: [None, 98, gnu98, 11, gnu11, 14, gnu14, 17, gnu17, 20, gnu20]  # Deprecated, use compiler.cppstd
"""

settings_1_15_1 = settings_1_15_0
settings_1_15_2 = settings_1_15_1
settings_1_15_3 = settings_1_15_2
settings_1_15_4 = settings_1_15_3
settings_1_15_5 = settings_1_15_4

settings_1_16_0 = """
# Only for cross building, 'os_build/arch_build' is the system that runs Conan
os_build: [Windows, WindowsStore, Linux, Macos, FreeBSD, SunOS, AIX]
arch_build: [x86, x86_64, ppc32be, ppc32, ppc64le, ppc64, armv5el, armv5hf, armv6, armv7, armv7hf, armv7s, armv7k, armv8, armv8_32, armv8.3, sparc, sparcv9, mips, mips64, avr, s390, s390x, sh4le]

# Only for building cross compilation tools, 'os_target/arch_target' is the system for
# which the tools generate code
os_target: [Windows, Linux, Macos, Android, iOS, watchOS, tvOS, FreeBSD, SunOS, AIX, Arduino, Neutrino]
arch_target: [x86, x86_64, ppc32be, ppc32, ppc64le, ppc64, armv5el, armv5hf, armv6, armv7, armv7hf, armv7s, armv7k, armv8, armv8_32, armv8.3, sparc, sparcv9, mips, mips64, avr, s390, s390x, asm.js, wasm, sh4le]

# Rest of the settings are "host" settings:
# - For native building/cross building: Where the library/program will run.
# - For building cross compilation tools: Where the cross compiler will run.
os:
    Windows:
        subsystem: [None, cygwin, msys, msys2, wsl]
    WindowsStore:
        version: ["8.1", "10.0"]
    WindowsCE:
        platform: ANY
        version: ["5.0", "6.0", "7.0", "8.0"]
    Linux:
    Macos:
        version: [None, "10.6", "10.7", "10.8", "10.9", "10.10", "10.11", "10.12", "10.13", "10.14"]
    Android:
        api_level: ANY
    iOS:
        version: ["7.0", "7.1", "8.0", "8.1", "8.2", "8.3", "9.0", "9.1", "9.2", "9.3", "10.0", "10.1", "10.2", "10.3", "11.0", "11.1", "11.2", "11.3", "11.4", "12.0", "12.1"]
    watchOS:
        version: ["4.0", "4.1", "4.2", "4.3", "5.0", "5.1"]
    tvOS:
        version: ["11.0", "11.1", "11.2", "11.3", "11.4", "12.0", "12.1"]
    FreeBSD:
    SunOS:
    AIX:
    Arduino:
        board: ANY
    Emscripten:
    Neutrino:
        version: ["6.4", "6.5", "6.6", "7.0"]
arch: [x86, x86_64, ppc32be, ppc32, ppc64le, ppc64, armv4, armv4i, armv5el, armv5hf, armv6, armv7, armv7hf, armv7s, armv7k, armv8, armv8_32, armv8.3, sparc, sparcv9, mips, mips64, avr, s390, s390x, asm.js, wasm, sh4le]
compiler:
    sun-cc:
        version: ["5.10", "5.11", "5.12", "5.13", "5.14"]
        threads: [None, posix]
        libcxx: [libCstd, libstdcxx, libstlport, libstdc++]
    gcc:
        version: ["4.1", "4.4", "4.5", "4.6", "4.7", "4.8", "4.9",
                  "5", "5.1", "5.2", "5.3", "5.4", "5.5",
                  "6", "6.1", "6.2", "6.3", "6.4",
                  "7", "7.1", "7.2", "7.3",
                  "8", "8.1", "8.2", "8.3",
                  "9", "9.1"]
        libcxx: [libstdc++, libstdc++11]
        threads: [None, posix, win32] #  Windows MinGW
        exception: [None, dwarf2, sjlj, seh] # Windows MinGW
        cppstd: [None, 98, gnu98, 11, gnu11, 14, gnu14, 17, gnu17, 20, gnu20]
    Visual Studio:
        runtime: [MD, MT, MTd, MDd]
        version: ["8", "9", "10", "11", "12", "14", "15", "16"]
        toolset: [None, v90, v100, v110, v110_xp, v120, v120_xp,
                  v140, v140_xp, v140_clang_c2, LLVM-vs2012, LLVM-vs2012_xp,
                  LLVM-vs2013, LLVM-vs2013_xp, LLVM-vs2014, LLVM-vs2014_xp,
                  LLVM-vs2017, LLVM-vs2017_xp, v141, v141_xp, v141_clang_c2, v142]
        cppstd: [None, 14, 17, 20]
    clang:
        version: ["3.3", "3.4", "3.5", "3.6", "3.7", "3.8", "3.9", "4.0",
                  "5.0", "6.0", "7.0",
                  "8"]
        libcxx: [libstdc++, libstdc++11, libc++, c++_shared, c++_static]
        cppstd: [None, 98, gnu98, 11, gnu11, 14, gnu14, 17, gnu17, 20, gnu20]
    apple-clang:
        version: ["5.0", "5.1", "6.0", "6.1", "7.0", "7.3", "8.0", "8.1", "9.0", "9.1", "10.0"]
        libcxx: [libstdc++, libc++]
        cppstd: [None, 98, gnu98, 11, gnu11, 14, gnu14, 17, gnu17, 20, gnu20]
    qcc:
        version: ["4.4", "5.4"]
        libcxx: [cxx, gpp, cpp, cpp-ne, accp, acpp-ne, ecpp, ecpp-ne]

build_type: [None, Debug, Release, RelWithDebInfo, MinSizeRel]
cppstd: [None, 98, gnu98, 11, gnu11, 14, gnu14, 17, gnu17, 20, gnu20]  # Deprecated, use compiler.cppstd
"""

settings_1_16_1 = settings_1_16_0
settings_1_17_0 = """
# Only for cross building, 'os_build/arch_build' is the system that runs Conan
os_build: [Windows, WindowsStore, Linux, Macos, FreeBSD, SunOS, AIX]
arch_build: [x86, x86_64, ppc32be, ppc32, ppc64le, ppc64, armv5el, armv5hf, armv6, armv7, armv7hf, armv7s, armv7k, armv8, armv8_32, armv8.3, sparc, sparcv9, mips, mips64, avr, s390, s390x, sh4le]

# Only for building cross compilation tools, 'os_target/arch_target' is the system for
# which the tools generate code
os_target: [Windows, Linux, Macos, Android, iOS, watchOS, tvOS, FreeBSD, SunOS, AIX, Arduino, Neutrino]
arch_target: [x86, x86_64, ppc32be, ppc32, ppc64le, ppc64, armv5el, armv5hf, armv6, armv7, armv7hf, armv7s, armv7k, armv8, armv8_32, armv8.3, sparc, sparcv9, mips, mips64, avr, s390, s390x, asm.js, wasm, sh4le]

# Rest of the settings are "host" settings:
# - For native building/cross building: Where the library/program will run.
# - For building cross compilation tools: Where the cross compiler will run.
os:
    Windows:
        subsystem: [None, cygwin, msys, msys2, wsl]
    WindowsStore:
        version: ["8.1", "10.0"]
    WindowsCE:
        platform: ANY
        version: ["5.0", "6.0", "7.0", "8.0"]
    Linux:
    Macos:
        version: [None, "10.6", "10.7", "10.8", "10.9", "10.10", "10.11", "10.12", "10.13", "10.14"]
    Android:
        api_level: ANY
    iOS:
        version: ["7.0", "7.1", "8.0", "8.1", "8.2", "8.3", "9.0", "9.1", "9.2", "9.3", "10.0", "10.1", "10.2", "10.3", "11.0", "11.1", "11.2", "11.3", "11.4", "12.0", "12.1"]
    watchOS:
        version: ["4.0", "4.1", "4.2", "4.3", "5.0", "5.1"]
    tvOS:
        version: ["11.0", "11.1", "11.2", "11.3", "11.4", "12.0", "12.1"]
    FreeBSD:
    SunOS:
    AIX:
    Arduino:
        board: ANY
    Emscripten:
    Neutrino:
        version: ["6.4", "6.5", "6.6", "7.0"]
arch: [x86, x86_64, ppc32be, ppc32, ppc64le, ppc64, armv4, armv4i, armv5el, armv5hf, armv6, armv7, armv7hf, armv7s, armv7k, armv8, armv8_32, armv8.3, sparc, sparcv9, mips, mips64, avr, s390, s390x, asm.js, wasm, sh4le]
compiler:
    sun-cc:
        version: ["5.10", "5.11", "5.12", "5.13", "5.14"]
        threads: [None, posix]
        libcxx: [libCstd, libstdcxx, libstlport, libstdc++]
    gcc:
        version: ["4.1", "4.4", "4.5", "4.6", "4.7", "4.8", "4.9",
                  "5", "5.1", "5.2", "5.3", "5.4", "5.5",
                  "6", "6.1", "6.2", "6.3", "6.4",
                  "7", "7.1", "7.2", "7.3",
                  "8", "8.1", "8.2", "8.3",
                  "9", "9.1"]
        libcxx: [libstdc++, libstdc++11]
        threads: [None, posix, win32] #  Windows MinGW
        exception: [None, dwarf2, sjlj, seh] # Windows MinGW
        cppstd: [None, 98, gnu98, 11, gnu11, 14, gnu14, 17, gnu17, 20, gnu20]
    Visual Studio:
        runtime: [MD, MT, MTd, MDd]
        version: ["8", "9", "10", "11", "12", "14", "15", "16"]
        toolset: [None, v90, v100, v110, v110_xp, v120, v120_xp,
                  v140, v140_xp, v140_clang_c2, LLVM-vs2012, LLVM-vs2012_xp,
                  LLVM-vs2013, LLVM-vs2013_xp, LLVM-vs2014, LLVM-vs2014_xp,
                  LLVM-vs2017, LLVM-vs2017_xp, v141, v141_xp, v141_clang_c2, v142]
        cppstd: [None, 14, 17, 20]
    clang:
        version: ["3.3", "3.4", "3.5", "3.6", "3.7", "3.8", "3.9", "4.0",
                  "5.0", "6.0", "7.0",
                  "8"]
        libcxx: [libstdc++, libstdc++11, libc++, c++_shared, c++_static]
        cppstd: [None, 98, gnu98, 11, gnu11, 14, gnu14, 17, gnu17, 20, gnu20]
    apple-clang:
        version: ["5.0", "5.1", "6.0", "6.1", "7.0", "7.3", "8.0", "8.1", "9.0", "9.1", "10.0", "11.0"]
        libcxx: [libstdc++, libc++]
        cppstd: [None, 98, gnu98, 11, gnu11, 14, gnu14, 17, gnu17, 20, gnu20]
    qcc:
        version: ["4.4", "5.4"]
        libcxx: [cxx, gpp, cpp, cpp-ne, accp, acpp-ne, ecpp, ecpp-ne]

build_type: [None, Debug, Release, RelWithDebInfo, MinSizeRel]
cppstd: [None, 98, gnu98, 11, gnu11, 14, gnu14, 17, gnu17, 20, gnu20]  # Deprecated, use compiler.cppstd
"""

settings_1_17_1 = """
# Only for cross building, 'os_build/arch_build' is the system that runs Conan
os_build: [Windows, WindowsStore, Linux, Macos, FreeBSD, SunOS, AIX]
arch_build: [x86, x86_64, ppc32be, ppc32, ppc64le, ppc64, armv5el, armv5hf, armv6, armv7, armv7hf, armv7s, armv7k, armv8, armv8_32, armv8.3, sparc, sparcv9, mips, mips64, avr, s390, s390x, sh4le]

# Only for building cross compilation tools, 'os_target/arch_target' is the system for
# which the tools generate code
os_target: [Windows, Linux, Macos, Android, iOS, watchOS, tvOS, FreeBSD, SunOS, AIX, Arduino, Neutrino]
arch_target: [x86, x86_64, ppc32be, ppc32, ppc64le, ppc64, armv5el, armv5hf, armv6, armv7, armv7hf, armv7s, armv7k, armv8, armv8_32, armv8.3, sparc, sparcv9, mips, mips64, avr, s390, s390x, asm.js, wasm, sh4le]

# Rest of the settings are "host" settings:
# - For native building/cross building: Where the library/program will run.
# - For building cross compilation tools: Where the cross compiler will run.
os:
    Windows:
        subsystem: [None, cygwin, msys, msys2, wsl]
    WindowsStore:
        version: ["8.1", "10.0"]
    WindowsCE:
        platform: ANY
        version: ["5.0", "6.0", "7.0", "8.0"]
    Linux:
    Macos:
        version: [None, "10.6", "10.7", "10.8", "10.9", "10.10", "10.11", "10.12", "10.13", "10.14"]
    Android:
        api_level: ANY
    iOS:
        version: ["7.0", "7.1", "8.0", "8.1", "8.2", "8.3", "9.0", "9.1", "9.2", "9.3", "10.0", "10.1", "10.2", "10.3", "11.0", "11.1", "11.2", "11.3", "11.4", "12.0", "12.1"]
    watchOS:
        version: ["4.0", "4.1", "4.2", "4.3", "5.0", "5.1"]
    tvOS:
        version: ["11.0", "11.1", "11.2", "11.3", "11.4", "12.0", "12.1"]
    FreeBSD:
    SunOS:
    AIX:
    Arduino:
        board: ANY
    Emscripten:
    Neutrino:
        version: ["6.4", "6.5", "6.6", "7.0"]
arch: [x86, x86_64, ppc32be, ppc32, ppc64le, ppc64, armv4, armv4i, armv5el, armv5hf, armv6, armv7, armv7hf, armv7s, armv7k, armv8, armv8_32, armv8.3, sparc, sparcv9, mips, mips64, avr, s390, s390x, asm.js, wasm, sh4le]
compiler:
    sun-cc:
        version: ["5.10", "5.11", "5.12", "5.13", "5.14"]
        threads: [None, posix]
        libcxx: [libCstd, libstdcxx, libstlport, libstdc++]
    gcc:
        version: ["4.1", "4.4", "4.5", "4.6", "4.7", "4.8", "4.9",
                  "5", "5.1", "5.2", "5.3", "5.4", "5.5",
                  "6", "6.1", "6.2", "6.3", "6.4",
                  "7", "7.1", "7.2", "7.3",
                  "8", "8.1", "8.2", "8.3",
                  "9", "9.1"]
        libcxx: [libstdc++, libstdc++11]
        threads: [None, posix, win32] #  Windows MinGW
        exception: [None, dwarf2, sjlj, seh] # Windows MinGW
        cppstd: [None, 98, gnu98, 11, gnu11, 14, gnu14, 17, gnu17, 20, gnu20]
    Visual Studio:
        runtime: [MD, MT, MTd, MDd]
        version: ["8", "9", "10", "11", "12", "14", "15", "16"]
        toolset: [None, v90, v100, v110, v110_xp, v120, v120_xp,
                  v140, v140_xp, v140_clang_c2, LLVM-vs2012, LLVM-vs2012_xp,
                  LLVM-vs2013, LLVM-vs2013_xp, LLVM-vs2014, LLVM-vs2014_xp,
                  LLVM-vs2017, LLVM-vs2017_xp, v141, v141_xp, v141_clang_c2, v142]
        cppstd: [None, 14, 17, 20]
    clang:
        version: ["3.3", "3.4", "3.5", "3.6", "3.7", "3.8", "3.9", "4.0",
                  "5.0", "6.0", "7.0", "7.1",
                  "8"]
        libcxx: [libstdc++, libstdc++11, libc++, c++_shared, c++_static]
        cppstd: [None, 98, gnu98, 11, gnu11, 14, gnu14, 17, gnu17, 20, gnu20]
    apple-clang:
        version: ["5.0", "5.1", "6.0", "6.1", "7.0", "7.3", "8.0", "8.1", "9.0", "9.1", "10.0", "11.0"]
        libcxx: [libstdc++, libc++]
        cppstd: [None, 98, gnu98, 11, gnu11, 14, gnu14, 17, gnu17, 20, gnu20]
    qcc:
        version: ["4.4", "5.4"]
        libcxx: [cxx, gpp, cpp, cpp-ne, accp, acpp-ne, ecpp, ecpp-ne]

build_type: [None, Debug, Release, RelWithDebInfo, MinSizeRel]
cppstd: [None, 98, gnu98, 11, gnu11, 14, gnu14, 17, gnu17, 20, gnu20]  # Deprecated, use compiler.cppstd
"""

settings_1_17_2 = settings_1_17_1

settings_1_18_0 = settings_1_17_2
settings_1_18_1 = settings_1_18_0
settings_1_18_2 = settings_1_18_1
settings_1_18_3 = settings_1_18_2
settings_1_18_4 = settings_1_18_3
settings_1_18_5 = settings_1_18_4
settings_1_19_0 = """
# Only for cross building, 'os_build/arch_build' is the system that runs Conan
os_build: [Windows, WindowsStore, Linux, Macos, FreeBSD, SunOS, AIX]
arch_build: [x86, x86_64, ppc32be, ppc32, ppc64le, ppc64, armv5el, armv5hf, armv6, armv7, armv7hf, armv7s, armv7k, armv8, armv8_32, armv8.3, sparc, sparcv9, mips, mips64, avr, s390, s390x, sh4le]

# Only for building cross compilation tools, 'os_target/arch_target' is the system for
# which the tools generate code
os_target: [Windows, Linux, Macos, Android, iOS, watchOS, tvOS, FreeBSD, SunOS, AIX, Arduino, Neutrino]
arch_target: [x86, x86_64, ppc32be, ppc32, ppc64le, ppc64, armv5el, armv5hf, armv6, armv7, armv7hf, armv7s, armv7k, armv8, armv8_32, armv8.3, sparc, sparcv9, mips, mips64, avr, s390, s390x, asm.js, wasm, sh4le]

# Rest of the settings are "host" settings:
# - For native building/cross building: Where the library/program will run.
# - For building cross compilation tools: Where the cross compiler will run.
os:
    Windows:
        subsystem: [None, cygwin, msys, msys2, wsl]
    WindowsStore:
        version: ["8.1", "10.0"]
    WindowsCE:
        platform: ANY
        version: ["5.0", "6.0", "7.0", "8.0"]
    Linux:
    Macos:
        version: [None, "10.6", "10.7", "10.8", "10.9", "10.10", "10.11", "10.12", "10.13", "10.14", "10.15"]
    Android:
        api_level: ANY
    iOS:
        version: ["7.0", "7.1", "8.0", "8.1", "8.2", "8.3", "9.0", "9.1", "9.2", "9.3", "10.0", "10.1", "10.2", "10.3", "11.0", "11.1", "11.2", "11.3", "11.4", "12.0", "12.1", "12.2", "12.3", "12.4", "13.0", "13.1"]
    watchOS:
        version: ["4.0", "4.1", "4.2", "4.3", "5.0", "5.1", "5.2", "5.3", "6.0", "6.1"]
    tvOS:
        version: ["11.0", "11.1", "11.2", "11.3", "11.4", "12.0", "12.1", "12.2", "12.3", "12.4", "13.0"]
    FreeBSD:
    SunOS:
    AIX:
    Arduino:
        board: ANY
    Emscripten:
    Neutrino:
        version: ["6.4", "6.5", "6.6", "7.0"]
arch: [x86, x86_64, ppc32be, ppc32, ppc64le, ppc64, armv4, armv4i, armv5el, armv5hf, armv6, armv7, armv7hf, armv7s, armv7k, armv8, armv8_32, armv8.3, sparc, sparcv9, mips, mips64, avr, s390, s390x, asm.js, wasm, sh4le]
compiler:
    sun-cc:
        version: ["5.10", "5.11", "5.12", "5.13", "5.14"]
        threads: [None, posix]
        libcxx: [libCstd, libstdcxx, libstlport, libstdc++]
    gcc:
        version: ["4.1", "4.4", "4.5", "4.6", "4.7", "4.8", "4.9",
                  "5", "5.1", "5.2", "5.3", "5.4", "5.5",
                  "6", "6.1", "6.2", "6.3", "6.4",
                  "7", "7.1", "7.2", "7.3",
                  "8", "8.1", "8.2", "8.3",
                  "9", "9.1", "9.2"]
        libcxx: [libstdc++, libstdc++11]
        threads: [None, posix, win32] #  Windows MinGW
        exception: [None, dwarf2, sjlj, seh] # Windows MinGW
        cppstd: [None, 98, gnu98, 11, gnu11, 14, gnu14, 17, gnu17, 20, gnu20]
    Visual Studio:
        runtime: [MD, MT, MTd, MDd]
        version: ["8", "9", "10", "11", "12", "14", "15", "16"]
        toolset: [None, v90, v100, v110, v110_xp, v120, v120_xp,
                  v140, v140_xp, v140_clang_c2, LLVM-vs2012, LLVM-vs2012_xp,
                  LLVM-vs2013, LLVM-vs2013_xp, LLVM-vs2014, LLVM-vs2014_xp,
                  LLVM-vs2017, LLVM-vs2017_xp, v141, v141_xp, v141_clang_c2, v142]
        cppstd: [None, 14, 17, 20]
    clang:
        version: ["3.3", "3.4", "3.5", "3.6", "3.7", "3.8", "3.9", "4.0",
                  "5.0", "6.0", "7.0", "7.1",
                  "8", "9"]
        libcxx: [libstdc++, libstdc++11, libc++, c++_shared, c++_static]
        cppstd: [None, 98, gnu98, 11, gnu11, 14, gnu14, 17, gnu17, 20, gnu20]
    apple-clang:
        version: ["5.0", "5.1", "6.0", "6.1", "7.0", "7.3", "8.0", "8.1", "9.0", "9.1", "10.0", "11.0"]
        libcxx: [libstdc++, libc++]
        cppstd: [None, 98, gnu98, 11, gnu11, 14, gnu14, 17, gnu17, 20, gnu20]
    qcc:
        version: ["4.4", "5.4"]
        libcxx: [cxx, gpp, cpp, cpp-ne, accp, acpp-ne, ecpp, ecpp-ne]

build_type: [None, Debug, Release, RelWithDebInfo, MinSizeRel]
cppstd: [None, 98, gnu98, 11, gnu11, 14, gnu14, 17, gnu17, 20, gnu20]  # Deprecated, use compiler.cppstd
"""

settings_1_19_1 = settings_1_19_0
settings_1_19_2 = settings_1_19_1
settings_1_19_3 = settings_1_19_2
settings_1_20_0 = """
# Only for cross building, 'os_build/arch_build' is the system that runs Conan
os_build: [Windows, WindowsStore, Linux, Macos, FreeBSD, SunOS, AIX]
arch_build: [x86, x86_64, ppc32be, ppc32, ppc64le, ppc64, armv5el, armv5hf, armv6, armv7, armv7hf, armv7s, armv7k, armv8, armv8_32, armv8.3, sparc, sparcv9, mips, mips64, avr, s390, s390x, sh4le]

# Only for building cross compilation tools, 'os_target/arch_target' is the system for
# which the tools generate code
os_target: [Windows, Linux, Macos, Android, iOS, watchOS, tvOS, FreeBSD, SunOS, AIX, Arduino, Neutrino]
arch_target: [x86, x86_64, ppc32be, ppc32, ppc64le, ppc64, armv5el, armv5hf, armv6, armv7, armv7hf, armv7s, armv7k, armv8, armv8_32, armv8.3, sparc, sparcv9, mips, mips64, avr, s390, s390x, asm.js, wasm, sh4le]

# Rest of the settings are "host" settings:
# - For native building/cross building: Where the library/program will run.
# - For building cross compilation tools: Where the cross compiler will run.
os:
    Windows:
        subsystem: [None, cygwin, msys, msys2, wsl]
    WindowsStore:
        version: ["8.1", "10.0"]
    WindowsCE:
        platform: ANY
        version: ["5.0", "6.0", "7.0", "8.0"]
    Linux:
    Macos:
        version: [None, "10.6", "10.7", "10.8", "10.9", "10.10", "10.11", "10.12", "10.13", "10.14", "10.15"]
    Android:
        api_level: ANY
    iOS:
        version: ["7.0", "7.1", "8.0", "8.1", "8.2", "8.3", "9.0", "9.1", "9.2", "9.3", "10.0", "10.1", "10.2", "10.3", "11.0", "11.1", "11.2", "11.3", "11.4", "12.0", "12.1", "12.2", "12.3", "12.4", "13.0", "13.1"]
    watchOS:
        version: ["4.0", "4.1", "4.2", "4.3", "5.0", "5.1", "5.2", "5.3", "6.0", "6.1"]
    tvOS:
        version: ["11.0", "11.1", "11.2", "11.3", "11.4", "12.0", "12.1", "12.2", "12.3", "12.4", "13.0"]
    FreeBSD:
    SunOS:
    AIX:
    Arduino:
        board: ANY
    Emscripten:
    Neutrino:
        version: ["6.4", "6.5", "6.6", "7.0"]
arch: [x86, x86_64, ppc32be, ppc32, ppc64le, ppc64, armv4, armv4i, armv5el, armv5hf, armv6, armv7, armv7hf, armv7s, armv7k, armv8, armv8_32, armv8.3, sparc, sparcv9, mips, mips64, avr, s390, s390x, asm.js, wasm, sh4le]
compiler:
    sun-cc:
        version: ["5.10", "5.11", "5.12", "5.13", "5.14"]
        threads: [None, posix]
        libcxx: [libCstd, libstdcxx, libstlport, libstdc++]
    gcc:
        version: ["4.1", "4.4", "4.5", "4.6", "4.7", "4.8", "4.9",
                  "5", "5.1", "5.2", "5.3", "5.4", "5.5",
                  "6", "6.1", "6.2", "6.3", "6.4",
                  "7", "7.1", "7.2", "7.3", "7.4",
                  "8", "8.1", "8.2", "8.3",
                  "9", "9.1", "9.2"]
        libcxx: [libstdc++, libstdc++11]
        threads: [None, posix, win32] #  Windows MinGW
        exception: [None, dwarf2, sjlj, seh] # Windows MinGW
        cppstd: [None, 98, gnu98, 11, gnu11, 14, gnu14, 17, gnu17, 20, gnu20]
    Visual Studio:
        runtime: [MD, MT, MTd, MDd]
        version: ["8", "9", "10", "11", "12", "14", "15", "16"]
        toolset: [None, v90, v100, v110, v110_xp, v120, v120_xp,
                  v140, v140_xp, v140_clang_c2, LLVM-vs2012, LLVM-vs2012_xp,
                  LLVM-vs2013, LLVM-vs2013_xp, LLVM-vs2014, LLVM-vs2014_xp,
                  LLVM-vs2017, LLVM-vs2017_xp, v141, v141_xp, v141_clang_c2, v142]
        cppstd: [None, 14, 17, 20]
    clang:
        version: ["3.3", "3.4", "3.5", "3.6", "3.7", "3.8", "3.9", "4.0",
                  "5.0", "6.0", "7.0", "7.1",
                  "8", "9", "10"]
        libcxx: [libstdc++, libstdc++11, libc++, c++_shared, c++_static]
        cppstd: [None, 98, gnu98, 11, gnu11, 14, gnu14, 17, gnu17, 20, gnu20]
    apple-clang:
        version: ["5.0", "5.1", "6.0", "6.1", "7.0", "7.3", "8.0", "8.1", "9.0", "9.1", "10.0", "11.0"]
        libcxx: [libstdc++, libc++]
        cppstd: [None, 98, gnu98, 11, gnu11, 14, gnu14, 17, gnu17, 20, gnu20]
    qcc:
        version: ["4.4", "5.4"]
        libcxx: [cxx, gpp, cpp, cpp-ne, accp, acpp-ne, ecpp, ecpp-ne]

build_type: [None, Debug, Release, RelWithDebInfo, MinSizeRel]
cppstd: [None, 98, gnu98, 11, gnu11, 14, gnu14, 17, gnu17, 20, gnu20]  # Deprecated, use compiler.cppstd
"""

settings_1_20_1 = settings_1_20_0
settings_1_20_2 = settings_1_20_1
settings_1_20_3 = settings_1_20_2
settings_1_20_4 = settings_1_20_3
settings_1_20_5 = settings_1_20_4
settings_1_21_0 = """
# Only for cross building, 'os_build/arch_build' is the system that runs Conan
os_build: [Windows, WindowsStore, Linux, Macos, FreeBSD, SunOS, AIX]
arch_build: [x86, x86_64, ppc32be, ppc32, ppc64le, ppc64, armv5el, armv5hf, armv6, armv7, armv7hf, armv7s, armv7k, armv8, armv8_32, armv8.3, sparc, sparcv9, mips, mips64, avr, s390, s390x, sh4le]

# Only for building cross compilation tools, 'os_target/arch_target' is the system for
# which the tools generate code
os_target: [Windows, Linux, Macos, Android, iOS, watchOS, tvOS, FreeBSD, SunOS, AIX, Arduino, Neutrino]
arch_target: [x86, x86_64, ppc32be, ppc32, ppc64le, ppc64, armv5el, armv5hf, armv6, armv7, armv7hf, armv7s, armv7k, armv8, armv8_32, armv8.3, sparc, sparcv9, mips, mips64, avr, s390, s390x, asm.js, wasm, sh4le]

# Rest of the settings are "host" settings:
# - For native building/cross building: Where the library/program will run.
# - For building cross compilation tools: Where the cross compiler will run.
os:
    Windows:
        subsystem: [None, cygwin, msys, msys2, wsl]
    WindowsStore:
        version: ["8.1", "10.0"]
    WindowsCE:
        platform: ANY
        version: ["5.0", "6.0", "7.0", "8.0"]
    Linux:
    Macos:
        version: [None, "10.6", "10.7", "10.8", "10.9", "10.10", "10.11", "10.12", "10.13", "10.14", "10.15"]
    Android:
        api_level: ANY
    iOS:
        version: ["7.0", "7.1", "8.0", "8.1", "8.2", "8.3", "9.0", "9.1", "9.2", "9.3", "10.0", "10.1", "10.2", "10.3", "11.0", "11.1", "11.2", "11.3", "11.4", "12.0", "12.1", "12.2", "12.3", "12.4", "13.0", "13.1"]
    watchOS:
        version: ["4.0", "4.1", "4.2", "4.3", "5.0", "5.1", "5.2", "5.3", "6.0", "6.1"]
    tvOS:
        version: ["11.0", "11.1", "11.2", "11.3", "11.4", "12.0", "12.1", "12.2", "12.3", "12.4", "13.0"]
    FreeBSD:
    SunOS:
    AIX:
    Arduino:
        board: ANY
    Emscripten:
    Neutrino:
        version: ["6.4", "6.5", "6.6", "7.0"]
arch: [x86, x86_64, ppc32be, ppc32, ppc64le, ppc64, armv4, armv4i, armv5el, armv5hf, armv6, armv7, armv7hf, armv7s, armv7k, armv8, armv8_32, armv8.3, sparc, sparcv9, mips, mips64, avr, s390, s390x, asm.js, wasm, sh4le]
compiler:
    sun-cc:
        version: ["5.10", "5.11", "5.12", "5.13", "5.14"]
        threads: [None, posix]
        libcxx: [libCstd, libstdcxx, libstlport, libstdc++]
    gcc: &gcc
        version: ["4.1", "4.4", "4.5", "4.6", "4.7", "4.8", "4.9",
                  "5", "5.1", "5.2", "5.3", "5.4", "5.5",
                  "6", "6.1", "6.2", "6.3", "6.4",
                  "7", "7.1", "7.2", "7.3", "7.4",
                  "8", "8.1", "8.2", "8.3",
                  "9", "9.1", "9.2"]
        libcxx: [libstdc++, libstdc++11]
        threads: [None, posix, win32] #  Windows MinGW
        exception: [None, dwarf2, sjlj, seh] # Windows MinGW
        cppstd: [None, 98, gnu98, 11, gnu11, 14, gnu14, 17, gnu17, 20, gnu20]
    Visual Studio: &visual_studio
        runtime: [MD, MT, MTd, MDd]
        version: ["8", "9", "10", "11", "12", "14", "15", "16"]
        toolset: [None, v90, v100, v110, v110_xp, v120, v120_xp,
                  v140, v140_xp, v140_clang_c2, LLVM-vs2012, LLVM-vs2012_xp,
                  LLVM-vs2013, LLVM-vs2013_xp, LLVM-vs2014, LLVM-vs2014_xp,
                  LLVM-vs2017, LLVM-vs2017_xp, v141, v141_xp, v141_clang_c2, v142]
        cppstd: [None, 14, 17, 20]
    clang:
        version: ["3.3", "3.4", "3.5", "3.6", "3.7", "3.8", "3.9", "4.0",
                  "5.0", "6.0", "7.0", "7.1",
                  "8", "9", "10"]
        libcxx: [libstdc++, libstdc++11, libc++, c++_shared, c++_static]
        cppstd: [None, 98, gnu98, 11, gnu11, 14, gnu14, 17, gnu17, 20, gnu20]
    apple-clang:
        version: ["5.0", "5.1", "6.0", "6.1", "7.0", "7.3", "8.0", "8.1", "9.0", "9.1", "10.0", "11.0"]
        libcxx: [libstdc++, libc++]
        cppstd: [None, 98, gnu98, 11, gnu11, 14, gnu14, 17, gnu17, 20, gnu20]
    intel:
        version: ["11", "12", "13", "14", "15", "16", "17", "18", "19"]
        base:
            gcc:
                <<: *gcc
                threads: [None]
                exception: [None]
            Visual Studio:
                <<: *visual_studio
    qcc:
        version: ["4.4", "5.4"]
        libcxx: [cxx, gpp, cpp, cpp-ne, accp, acpp-ne, ecpp, ecpp-ne]

build_type: [None, Debug, Release, RelWithDebInfo, MinSizeRel]
cppstd: [None, 98, gnu98, 11, gnu11, 14, gnu14, 17, gnu17, 20, gnu20]  # Deprecated, use compiler.cppstd
"""

settings_1_21_1 = settings_1_21_0
settings_1_21_2 = settings_1_21_1
settings_1_21_3 = settings_1_21_2

settings_1_22_0 = settings_1_21_2
settings_1_22_1 = settings_1_22_0
settings_1_22_2 = settings_1_22_1
settings_1_22_3 = settings_1_22_2

settings_1_23_0 = """
# Only for cross building, 'os_build/arch_build' is the system that runs Conan
os_build: [Windows, WindowsStore, Linux, Macos, FreeBSD, SunOS, AIX]
arch_build: [x86, x86_64, ppc32be, ppc32, ppc64le, ppc64, armv5el, armv5hf, armv6, armv7, armv7hf, armv7s, armv7k, armv8, armv8_32, armv8.3, sparc, sparcv9, mips, mips64, avr, s390, s390x, sh4le]

# Only for building cross compilation tools, 'os_target/arch_target' is the system for
# which the tools generate code
os_target: [Windows, Linux, Macos, Android, iOS, watchOS, tvOS, FreeBSD, SunOS, AIX, Arduino, Neutrino]
arch_target: [x86, x86_64, ppc32be, ppc32, ppc64le, ppc64, armv5el, armv5hf, armv6, armv7, armv7hf, armv7s, armv7k, armv8, armv8_32, armv8.3, sparc, sparcv9, mips, mips64, avr, s390, s390x, asm.js, wasm, sh4le]

# Rest of the settings are "host" settings:
# - For native building/cross building: Where the library/program will run.
# - For building cross compilation tools: Where the cross compiler will run.
os:
    Windows:
        subsystem: [None, cygwin, msys, msys2, wsl]
    WindowsStore:
        version: ["8.1", "10.0"]
    WindowsCE:
        platform: ANY
        version: ["5.0", "6.0", "7.0", "8.0"]
    Linux:
    Macos:
        version: [None, "10.6", "10.7", "10.8", "10.9", "10.10", "10.11", "10.12", "10.13", "10.14", "10.15"]
    Android:
        api_level: ANY
    iOS:
        version: ["7.0", "7.1", "8.0", "8.1", "8.2", "8.3", "9.0", "9.1", "9.2", "9.3", "10.0", "10.1", "10.2", "10.3", "11.0", "11.1", "11.2", "11.3", "11.4", "12.0", "12.1", "12.2", "12.3", "12.4", "13.0", "13.1"]
    watchOS:
        version: ["4.0", "4.1", "4.2", "4.3", "5.0", "5.1", "5.2", "5.3", "6.0", "6.1"]
    tvOS:
        version: ["11.0", "11.1", "11.2", "11.3", "11.4", "12.0", "12.1", "12.2", "12.3", "12.4", "13.0"]
    FreeBSD:
    SunOS:
    AIX:
    Arduino:
        board: ANY
    Emscripten:
    Neutrino:
        version: ["6.4", "6.5", "6.6", "7.0"]
arch: [x86, x86_64, ppc32be, ppc32, ppc64le, ppc64, armv4, armv4i, armv5el, armv5hf, armv6, armv7, armv7hf, armv7s, armv7k, armv8, armv8_32, armv8.3, sparc, sparcv9, mips, mips64, avr, s390, s390x, asm.js, wasm, sh4le]
compiler:
    sun-cc:
        version: ["5.10", "5.11", "5.12", "5.13", "5.14"]
        threads: [None, posix]
        libcxx: [libCstd, libstdcxx, libstlport, libstdc++]
    gcc: &gcc
        version: ["4.1", "4.4", "4.5", "4.6", "4.7", "4.8", "4.9",
                  "5", "5.1", "5.2", "5.3", "5.4", "5.5",
                  "6", "6.1", "6.2", "6.3", "6.4",
                  "7", "7.1", "7.2", "7.3", "7.4",
                  "8", "8.1", "8.2", "8.3",
                  "9", "9.1", "9.2"]
        libcxx: [libstdc++, libstdc++11]
        threads: [None, posix, win32] #  Windows MinGW
        exception: [None, dwarf2, sjlj, seh] # Windows MinGW
        cppstd: [None, 98, gnu98, 11, gnu11, 14, gnu14, 17, gnu17, 20, gnu20]
    Visual Studio: &visual_studio
        runtime: [MD, MT, MTd, MDd]
        version: ["8", "9", "10", "11", "12", "14", "15", "16"]
        toolset: [None, v90, v100, v110, v110_xp, v120, v120_xp,
                  v140, v140_xp, v140_clang_c2, LLVM-vs2012, LLVM-vs2012_xp,
                  LLVM-vs2013, LLVM-vs2013_xp, LLVM-vs2014, LLVM-vs2014_xp,
                  LLVM-vs2017, LLVM-vs2017_xp, v141, v141_xp, v141_clang_c2, v142]
        cppstd: [None, 14, 17, 20]
    clang:
        version: ["3.3", "3.4", "3.5", "3.6", "3.7", "3.8", "3.9", "4.0",
                  "5.0", "6.0", "7.0", "7.1",
                  "8", "9", "10"]
        libcxx: [libstdc++, libstdc++11, libc++, c++_shared, c++_static]
        cppstd: [None, 98, gnu98, 11, gnu11, 14, gnu14, 17, gnu17, 20, gnu20]
    apple-clang:
        version: ["5.0", "5.1", "6.0", "6.1", "7.0", "7.3", "8.0", "8.1", "9.0", "9.1", "10.0", "11.0"]
        libcxx: [libstdc++, libc++]
        cppstd: [None, 98, gnu98, 11, gnu11, 14, gnu14, 17, gnu17, 20, gnu20]
    intel:
        version: ["11", "12", "13", "14", "15", "16", "17", "18", "19"]
        base:
            gcc:
                <<: *gcc
                threads: [None]
                exception: [None]
            Visual Studio:
                <<: *visual_studio
    qcc:
        version: ["4.4", "5.4"]
        libcxx: [cxx, gpp, cpp, cpp-ne, accp, acpp-ne, ecpp, ecpp-ne]

build_type: [None, Debug, Release, RelWithDebInfo, MinSizeRel]


cppstd: [None, 98, gnu98, 11, gnu11, 14, gnu14, 17, gnu17, 20, gnu20]  # Deprecated, use compiler.cppstd
"""

settings_1_24_0 = """
# Only for cross building, 'os_build/arch_build' is the system that runs Conan
os_build: [Windows, WindowsStore, Linux, Macos, FreeBSD, SunOS, AIX]
arch_build: [x86, x86_64, ppc32be, ppc32, ppc64le, ppc64, armv5el, armv5hf, armv6, armv7, armv7hf, armv7s, armv7k, armv8, armv8_32, armv8.3, sparc, sparcv9, mips, mips64, avr, s390, s390x, sh4le]

# Only for building cross compilation tools, 'os_target/arch_target' is the system for
# which the tools generate code
os_target: [Windows, Linux, Macos, Android, iOS, watchOS, tvOS, FreeBSD, SunOS, AIX, Arduino, Neutrino]
arch_target: [x86, x86_64, ppc32be, ppc32, ppc64le, ppc64, armv5el, armv5hf, armv6, armv7, armv7hf, armv7s, armv7k, armv8, armv8_32, armv8.3, sparc, sparcv9, mips, mips64, avr, s390, s390x, asm.js, wasm, sh4le]

# Rest of the settings are "host" settings:
# - For native building/cross building: Where the library/program will run.
# - For building cross compilation tools: Where the cross compiler will run.
os:
    Windows:
        subsystem: [None, cygwin, msys, msys2, wsl]
    WindowsStore:
        version: ["8.1", "10.0"]
    WindowsCE:
        platform: ANY
        version: ["5.0", "6.0", "7.0", "8.0"]
    Linux:
    Macos:
        version: [None, "10.6", "10.7", "10.8", "10.9", "10.10", "10.11", "10.12", "10.13", "10.14", "10.15"]
    Android:
        api_level: ANY
    iOS:
        version: ["7.0", "7.1", "8.0", "8.1", "8.2", "8.3", "9.0", "9.1", "9.2", "9.3", "10.0", "10.1", "10.2", "10.3", "11.0", "11.1", "11.2", "11.3", "11.4", "12.0", "12.1", "12.2", "12.3", "12.4", "13.0", "13.1"]
    watchOS:
        version: ["4.0", "4.1", "4.2", "4.3", "5.0", "5.1", "5.2", "5.3", "6.0", "6.1"]
    tvOS:
        version: ["11.0", "11.1", "11.2", "11.3", "11.4", "12.0", "12.1", "12.2", "12.3", "12.4", "13.0"]
    FreeBSD:
    SunOS:
    AIX:
    Arduino:
        board: ANY
    Emscripten:
    Neutrino:
        version: ["6.4", "6.5", "6.6", "7.0"]
arch: [x86, x86_64, ppc32be, ppc32, ppc64le, ppc64, armv4, armv4i, armv5el, armv5hf, armv6, armv7, armv7hf, armv7s, armv7k, armv8, armv8_32, armv8.3, sparc, sparcv9, mips, mips64, avr, s390, s390x, asm.js, wasm, sh4le]
compiler:
    sun-cc:
        version: ["5.10", "5.11", "5.12", "5.13", "5.14", "5.15"]
        threads: [None, posix]
        libcxx: [libCstd, libstdcxx, libstlport, libstdc++]
    gcc: &gcc
        version: ["4.1", "4.4", "4.5", "4.6", "4.7", "4.8", "4.9",
                  "5", "5.1", "5.2", "5.3", "5.4", "5.5",
                  "6", "6.1", "6.2", "6.3", "6.4",
                  "7", "7.1", "7.2", "7.3", "7.4",
                  "8", "8.1", "8.2", "8.3",
                  "9", "9.1", "9.2"]
        libcxx: [libstdc++, libstdc++11]
        threads: [None, posix, win32] #  Windows MinGW
        exception: [None, dwarf2, sjlj, seh] # Windows MinGW
        cppstd: [None, 98, gnu98, 11, gnu11, 14, gnu14, 17, gnu17, 20, gnu20]
    Visual Studio: &visual_studio
        runtime: [MD, MT, MTd, MDd]
        version: ["8", "9", "10", "11", "12", "14", "15", "16"]
        toolset: [None, v90, v100, v110, v110_xp, v120, v120_xp,
                  v140, v140_xp, v140_clang_c2, LLVM-vs2012, LLVM-vs2012_xp,
                  LLVM-vs2013, LLVM-vs2013_xp, LLVM-vs2014, LLVM-vs2014_xp,
                  LLVM-vs2017, LLVM-vs2017_xp, v141, v141_xp, v141_clang_c2, v142]
        cppstd: [None, 14, 17, 20]
    clang:
        version: ["3.3", "3.4", "3.5", "3.6", "3.7", "3.8", "3.9", "4.0",
                  "5.0", "6.0", "7.0", "7.1",
                  "8", "9", "10"]
        libcxx: [libstdc++, libstdc++11, libc++, c++_shared, c++_static]
        cppstd: [None, 98, gnu98, 11, gnu11, 14, gnu14, 17, gnu17, 20, gnu20]
    apple-clang: &apple_clang
        version: ["5.0", "5.1", "6.0", "6.1", "7.0", "7.3", "8.0", "8.1", "9.0", "9.1", "10.0", "11.0"]
        libcxx: [libstdc++, libc++]
        cppstd: [None, 98, gnu98, 11, gnu11, 14, gnu14, 17, gnu17, 20, gnu20]
    intel:
        version: ["11", "12", "13", "14", "15", "16", "17", "18", "19"]
        base:
            gcc:
                <<: *gcc
                threads: [None]
                exception: [None]
            Visual Studio:
                <<: *visual_studio
            apple-clang:
                <<: *apple_clang
    qcc:
        version: ["4.4", "5.4"]
        libcxx: [cxx, gpp, cpp, cpp-ne, accp, acpp-ne, ecpp, ecpp-ne]

build_type: [None, Debug, Release, RelWithDebInfo, MinSizeRel]


cppstd: [None, 98, gnu98, 11, gnu11, 14, gnu14, 17, gnu17, 20, gnu20]  # Deprecated, use compiler.cppstd
"""

settings_1_24_1 = settings_1_24_0

settings_1_25_0 = """
# Only for cross building, 'os_build/arch_build' is the system that runs Conan
os_build: [Windows, WindowsStore, Linux, Macos, FreeBSD, SunOS, AIX]
arch_build: [x86, x86_64, ppc32be, ppc32, ppc64le, ppc64, armv5el, armv5hf, armv6, armv7, armv7hf, armv7s, armv7k, armv8, armv8_32, armv8.3, sparc, sparcv9, mips, mips64, avr, s390, s390x, sh4le]

# Only for building cross compilation tools, 'os_target/arch_target' is the system for
# which the tools generate code
os_target: [Windows, Linux, Macos, Android, iOS, watchOS, tvOS, FreeBSD, SunOS, AIX, Arduino, Neutrino]
arch_target: [x86, x86_64, ppc32be, ppc32, ppc64le, ppc64, armv5el, armv5hf, armv6, armv7, armv7hf, armv7s, armv7k, armv8, armv8_32, armv8.3, sparc, sparcv9, mips, mips64, avr, s390, s390x, asm.js, wasm, sh4le]

# Rest of the settings are "host" settings:
# - For native building/cross building: Where the library/program will run.
# - For building cross compilation tools: Where the cross compiler will run.
os:
    Windows:
        subsystem: [None, cygwin, msys, msys2, wsl]
    WindowsStore:
        version: ["8.1", "10.0"]
    WindowsCE:
        platform: ANY
        version: ["5.0", "6.0", "7.0", "8.0"]
    Linux:
    Macos:
        version: [None, "10.6", "10.7", "10.8", "10.9", "10.10", "10.11", "10.12", "10.13", "10.14", "10.15"]
    Android:
        api_level: ANY
    iOS:
        version: ["7.0", "7.1", "8.0", "8.1", "8.2", "8.3", "9.0", "9.1", "9.2", "9.3", "10.0", "10.1", "10.2", "10.3", "11.0", "11.1", "11.2", "11.3", "11.4", "12.0", "12.1", "12.2", "12.3", "12.4", "13.0", "13.1"]
    watchOS:
        version: ["4.0", "4.1", "4.2", "4.3", "5.0", "5.1", "5.2", "5.3", "6.0", "6.1"]
    tvOS:
        version: ["11.0", "11.1", "11.2", "11.3", "11.4", "12.0", "12.1", "12.2", "12.3", "12.4", "13.0"]
    FreeBSD:
    SunOS:
    AIX:
    Arduino:
        board: ANY
    Emscripten:
    Neutrino:
        version: ["6.4", "6.5", "6.6", "7.0"]
arch: [x86, x86_64, ppc32be, ppc32, ppc64le, ppc64, armv4, armv4i, armv5el, armv5hf, armv6, armv7, armv7hf, armv7s, armv7k, armv8, armv8_32, armv8.3, sparc, sparcv9, mips, mips64, avr, s390, s390x, asm.js, wasm, sh4le]
compiler:
    sun-cc:
        version: ["5.10", "5.11", "5.12", "5.13", "5.14", "5.15"]
        threads: [None, posix]
        libcxx: [libCstd, libstdcxx, libstlport, libstdc++]
    gcc: &gcc
        version: ["4.1", "4.4", "4.5", "4.6", "4.7", "4.8", "4.9",
                  "5", "5.1", "5.2", "5.3", "5.4", "5.5",
                  "6", "6.1", "6.2", "6.3", "6.4",
                  "7", "7.1", "7.2", "7.3", "7.4",
                  "8", "8.1", "8.2", "8.3",
                  "9", "9.1", "9.2", "9.3",
                  "10"]
        libcxx: [libstdc++, libstdc++11]
        threads: [None, posix, win32] #  Windows MinGW
        exception: [None, dwarf2, sjlj, seh] # Windows MinGW
        cppstd: [None, 98, gnu98, 11, gnu11, 14, gnu14, 17, gnu17, 20, gnu20]
    Visual Studio: &visual_studio
        runtime: [MD, MT, MTd, MDd]
        version: ["8", "9", "10", "11", "12", "14", "15", "16"]
        toolset: [None, v90, v100, v110, v110_xp, v120, v120_xp,
                  v140, v140_xp, v140_clang_c2, LLVM-vs2012, LLVM-vs2012_xp,
                  LLVM-vs2013, LLVM-vs2013_xp, LLVM-vs2014, LLVM-vs2014_xp,
                  LLVM-vs2017, LLVM-vs2017_xp, v141, v141_xp, v141_clang_c2, v142]
        cppstd: [None, 14, 17, 20]
    clang:
        version: ["3.3", "3.4", "3.5", "3.6", "3.7", "3.8", "3.9", "4.0",
                  "5.0", "6.0", "7.0", "7.1",
                  "8", "9", "10"]
        libcxx: [libstdc++, libstdc++11, libc++, c++_shared, c++_static]
        cppstd: [None, 98, gnu98, 11, gnu11, 14, gnu14, 17, gnu17, 20, gnu20]
    apple-clang: &apple_clang
        version: ["5.0", "5.1", "6.0", "6.1", "7.0", "7.3", "8.0", "8.1", "9.0", "9.1", "10.0", "11.0"]
        libcxx: [libstdc++, libc++]
        cppstd: [None, 98, gnu98, 11, gnu11, 14, gnu14, 17, gnu17, 20, gnu20]
    intel:
        version: ["11", "12", "13", "14", "15", "16", "17", "18", "19", "19.1"]
        base:
            gcc:
                <<: *gcc
                threads: [None]
                exception: [None]
            Visual Studio:
                <<: *visual_studio
            apple-clang:
                <<: *apple_clang
    qcc:
        version: ["4.4", "5.4"]
        libcxx: [cxx, gpp, cpp, cpp-ne, accp, acpp-ne, ecpp, ecpp-ne]

build_type: [None, Debug, Release, RelWithDebInfo, MinSizeRel]


cppstd: [None, 98, gnu98, 11, gnu11, 14, gnu14, 17, gnu17, 20, gnu20]  # Deprecated, use compiler.cppstd
"""

settings_1_25_1 = """
# Only for cross building, 'os_build/arch_build' is the system that runs Conan
os_build: [Windows, WindowsStore, Linux, Macos, FreeBSD, SunOS, AIX]
arch_build: [x86, x86_64, ppc32be, ppc32, ppc64le, ppc64, armv5el, armv5hf, armv6, armv7, armv7hf, armv7s, armv7k, armv8, armv8_32, armv8.3, sparc, sparcv9, mips, mips64, avr, s390, s390x, sh4le]

# Only for building cross compilation tools, 'os_target/arch_target' is the system for
# which the tools generate code
os_target: [Windows, Linux, Macos, Android, iOS, watchOS, tvOS, FreeBSD, SunOS, AIX, Arduino, Neutrino]
arch_target: [x86, x86_64, ppc32be, ppc32, ppc64le, ppc64, armv5el, armv5hf, armv6, armv7, armv7hf, armv7s, armv7k, armv8, armv8_32, armv8.3, sparc, sparcv9, mips, mips64, avr, s390, s390x, asm.js, wasm, sh4le]

# Rest of the settings are "host" settings:
# - For native building/cross building: Where the library/program will run.
# - For building cross compilation tools: Where the cross compiler will run.
os:
    Windows:
        subsystem: [None, cygwin, msys, msys2, wsl]
    WindowsStore:
        version: ["8.1", "10.0"]
    WindowsCE:
        platform: ANY
        version: ["5.0", "6.0", "7.0", "8.0"]
    Linux:
    Macos:
        version: [None, "10.6", "10.7", "10.8", "10.9", "10.10", "10.11", "10.12", "10.13", "10.14", "10.15"]
    Android:
        api_level: ANY
    iOS:
        version: ["7.0", "7.1", "8.0", "8.1", "8.2", "8.3", "9.0", "9.1", "9.2", "9.3", "10.0", "10.1", "10.2", "10.3", "11.0", "11.1", "11.2", "11.3", "11.4", "12.0", "12.1", "12.2", "12.3", "12.4", "13.0", "13.1"]
    watchOS:
        version: ["4.0", "4.1", "4.2", "4.3", "5.0", "5.1", "5.2", "5.3", "6.0", "6.1"]
    tvOS:
        version: ["11.0", "11.1", "11.2", "11.3", "11.4", "12.0", "12.1", "12.2", "12.3", "12.4", "13.0"]
    FreeBSD:
    SunOS:
    AIX:
    Arduino:
        board: ANY
    Emscripten:
    Neutrino:
        version: ["6.4", "6.5", "6.6", "7.0"]
arch: [x86, x86_64, ppc32be, ppc32, ppc64le, ppc64, armv4, armv4i, armv5el, armv5hf, armv6, armv7, armv7hf, armv7s, armv7k, armv8, armv8_32, armv8.3, sparc, sparcv9, mips, mips64, avr, s390, s390x, asm.js, wasm, sh4le]
compiler:
    sun-cc:
        version: ["5.10", "5.11", "5.12", "5.13", "5.14", "5.15"]
        threads: [None, posix]
        libcxx: [libCstd, libstdcxx, libstlport, libstdc++]
    gcc: &gcc
        version: ["4.1", "4.4", "4.5", "4.6", "4.7", "4.8", "4.9",
                  "5", "5.1", "5.2", "5.3", "5.4", "5.5",
                  "6", "6.1", "6.2", "6.3", "6.4", "6.5",
                  "7", "7.1", "7.2", "7.3", "7.4", "7.5",
                  "8", "8.1", "8.2", "8.3", "8.4",
                  "9", "9.1", "9.2", "9.3",
                  "10", "10.1"]
        libcxx: [libstdc++, libstdc++11]
        threads: [None, posix, win32] #  Windows MinGW
        exception: [None, dwarf2, sjlj, seh] # Windows MinGW
        cppstd: [None, 98, gnu98, 11, gnu11, 14, gnu14, 17, gnu17, 20, gnu20]
    Visual Studio: &visual_studio
        runtime: [MD, MT, MTd, MDd]
        version: ["8", "9", "10", "11", "12", "14", "15", "16"]
        toolset: [None, v90, v100, v110, v110_xp, v120, v120_xp,
                  v140, v140_xp, v140_clang_c2, LLVM-vs2012, LLVM-vs2012_xp,
                  LLVM-vs2013, LLVM-vs2013_xp, LLVM-vs2014, LLVM-vs2014_xp,
                  LLVM-vs2017, LLVM-vs2017_xp, v141, v141_xp, v141_clang_c2, v142]
        cppstd: [None, 14, 17, 20]
    clang:
        version: ["3.3", "3.4", "3.5", "3.6", "3.7", "3.8", "3.9", "4.0",
                  "5.0", "6.0", "7.0", "7.1",
                  "8", "9", "10"]
        libcxx: [libstdc++, libstdc++11, libc++, c++_shared, c++_static]
        cppstd: [None, 98, gnu98, 11, gnu11, 14, gnu14, 17, gnu17, 20, gnu20]
    apple-clang: &apple_clang
        version: ["5.0", "5.1", "6.0", "6.1", "7.0", "7.3", "8.0", "8.1", "9.0", "9.1", "10.0", "11.0"]
        libcxx: [libstdc++, libc++]
        cppstd: [None, 98, gnu98, 11, gnu11, 14, gnu14, 17, gnu17, 20, gnu20]
    intel:
        version: ["11", "12", "13", "14", "15", "16", "17", "18", "19", "19.1"]
        base:
            gcc:
                <<: *gcc
                threads: [None]
                exception: [None]
            Visual Studio:
                <<: *visual_studio
            apple-clang:
                <<: *apple_clang
    qcc:
        version: ["4.4", "5.4"]
        libcxx: [cxx, gpp, cpp, cpp-ne, accp, acpp-ne, ecpp, ecpp-ne]

build_type: [None, Debug, Release, RelWithDebInfo, MinSizeRel]


cppstd: [None, 98, gnu98, 11, gnu11, 14, gnu14, 17, gnu17, 20, gnu20]  # Deprecated, use compiler.cppstd
"""

settings_1_25_2 = settings_1_25_1

settings_1_26_0 = settings_1_25_2
settings_1_26_1 = settings_1_26_0

settings_1_27_0 = settings_1_26_1
settings_1_27_1 = settings_1_27_0

settings_1_28_0 = """
# Only for cross building, 'os_build/arch_build' is the system that runs Conan
os_build: [Windows, WindowsStore, Linux, Macos, FreeBSD, SunOS, AIX]
arch_build: [x86, x86_64, ppc32be, ppc32, ppc64le, ppc64, armv5el, armv5hf, armv6, armv7, armv7hf, armv7s, armv7k, armv8, armv8_32, armv8.3, sparc, sparcv9, mips, mips64, avr, s390, s390x, sh4le]

# Only for building cross compilation tools, 'os_target/arch_target' is the system for
# which the tools generate code
os_target: [Windows, Linux, Macos, Android, iOS, watchOS, tvOS, FreeBSD, SunOS, AIX, Arduino, Neutrino]
arch_target: [x86, x86_64, ppc32be, ppc32, ppc64le, ppc64, armv5el, armv5hf, armv6, armv7, armv7hf, armv7s, armv7k, armv8, armv8_32, armv8.3, sparc, sparcv9, mips, mips64, avr, s390, s390x, asm.js, wasm, sh4le]

# Rest of the settings are "host" settings:
# - For native building/cross building: Where the library/program will run.
# - For building cross compilation tools: Where the cross compiler will run.
os:
    Windows:
        subsystem: [None, cygwin, msys, msys2, wsl]
    WindowsStore:
        version: ["8.1", "10.0"]
    WindowsCE:
        platform: ANY
        version: ["5.0", "6.0", "7.0", "8.0"]
    Linux:
    Macos:
        version: [None, "10.6", "10.7", "10.8", "10.9", "10.10", "10.11", "10.12", "10.13", "10.14", "10.15"]
    Android:
        api_level: ANY
    iOS:
        version: ["7.0", "7.1", "8.0", "8.1", "8.2", "8.3", "9.0", "9.1", "9.2", "9.3", "10.0", "10.1", "10.2", "10.3", "11.0", "11.1", "11.2", "11.3", "11.4", "12.0", "12.1", "12.2", "12.3", "12.4", "13.0", "13.1"]
    watchOS:
        version: ["4.0", "4.1", "4.2", "4.3", "5.0", "5.1", "5.2", "5.3", "6.0", "6.1"]
    tvOS:
        version: ["11.0", "11.1", "11.2", "11.3", "11.4", "12.0", "12.1", "12.2", "12.3", "12.4", "13.0"]
    FreeBSD:
    SunOS:
    AIX:
    Arduino:
        board: ANY
    Emscripten:
    Neutrino:
        version: ["6.4", "6.5", "6.6", "7.0"]
arch: [x86, x86_64, ppc32be, ppc32, ppc64le, ppc64, armv4, armv4i, armv5el, armv5hf, armv6, armv7, armv7hf, armv7s, armv7k, armv8, armv8_32, armv8.3, sparc, sparcv9, mips, mips64, avr, s390, s390x, asm.js, wasm, sh4le]
compiler:
    sun-cc:
        version: ["5.10", "5.11", "5.12", "5.13", "5.14", "5.15"]
        threads: [None, posix]
        libcxx: [libCstd, libstdcxx, libstlport, libstdc++]
    gcc: &gcc
        version: ["4.1", "4.4", "4.5", "4.6", "4.7", "4.8", "4.9",
                  "5", "5.1", "5.2", "5.3", "5.4", "5.5",
                  "6", "6.1", "6.2", "6.3", "6.4", "6.5",
                  "7", "7.1", "7.2", "7.3", "7.4", "7.5",
                  "8", "8.1", "8.2", "8.3", "8.4",
                  "9", "9.1", "9.2", "9.3",
                  "10", "10.1"]
        libcxx: [libstdc++, libstdc++11]
        threads: [None, posix, win32] #  Windows MinGW
        exception: [None, dwarf2, sjlj, seh] # Windows MinGW
        cppstd: [None, 98, gnu98, 11, gnu11, 14, gnu14, 17, gnu17, 20, gnu20]
    Visual Studio: &visual_studio
        runtime: [MD, MT, MTd, MDd]
        version: ["8", "9", "10", "11", "12", "14", "15", "16"]
        toolset: [None, v90, v100, v110, v110_xp, v120, v120_xp,
                  v140, v140_xp, v140_clang_c2, LLVM-vs2012, LLVM-vs2012_xp,
                  LLVM-vs2013, LLVM-vs2013_xp, LLVM-vs2014, LLVM-vs2014_xp,
                  LLVM-vs2017, LLVM-vs2017_xp, v141, v141_xp, v141_clang_c2, v142,
                  llvm, ClangCL]
        cppstd: [None, 14, 17, 20]
    clang:
        version: ["3.3", "3.4", "3.5", "3.6", "3.7", "3.8", "3.9", "4.0",
                  "5.0", "6.0", "7.0", "7.1",
                  "8", "9", "10"]
        libcxx: [None, libstdc++, libstdc++11, libc++, c++_shared, c++_static]
        cppstd: [None, 98, gnu98, 11, gnu11, 14, gnu14, 17, gnu17, 20, gnu20]
        runtime: [None, MD, MT, MTd, MDd]
    apple-clang: &apple_clang
        version: ["5.0", "5.1", "6.0", "6.1", "7.0", "7.3", "8.0", "8.1", "9.0", "9.1", "10.0", "11.0"]
        libcxx: [libstdc++, libc++]
        cppstd: [None, 98, gnu98, 11, gnu11, 14, gnu14, 17, gnu17, 20, gnu20]
    intel:
        version: ["11", "12", "13", "14", "15", "16", "17", "18", "19", "19.1"]
        base:
            gcc:
                <<: *gcc
                threads: [None]
                exception: [None]
            Visual Studio:
                <<: *visual_studio
            apple-clang:
                <<: *apple_clang
    qcc:
        version: ["4.4", "5.4", "8.3"]
        libcxx: [cxx, gpp, cpp, cpp-ne, accp, acpp-ne, ecpp, ecpp-ne]
        cppstd: [None, 98, gnu98, 11, gnu11, 14, gnu14, 17, gnu17]

build_type: [None, Debug, Release, RelWithDebInfo, MinSizeRel]


cppstd: [None, 98, gnu98, 11, gnu11, 14, gnu14, 17, gnu17, 20, gnu20]  # Deprecated, use compiler.cppstd
"""

settings_1_28_1 = settings_1_28_0
settings_1_28_2 = settings_1_28_1

settings_1_29_0 = """
# Only for cross building, 'os_build/arch_build' is the system that runs Conan
os_build: [Windows, WindowsStore, Linux, Macos, FreeBSD, SunOS, AIX]
arch_build: [x86, x86_64, ppc32be, ppc32, ppc64le, ppc64, armv5el, armv5hf, armv6, armv7, armv7hf, armv7s, armv7k, armv8, armv8_32, armv8.3, sparc, sparcv9, mips, mips64, avr, s390, s390x, sh4le]

# Only for building cross compilation tools, 'os_target/arch_target' is the system for
# which the tools generate code
os_target: [Windows, Linux, Macos, Android, iOS, watchOS, tvOS, FreeBSD, SunOS, AIX, Arduino, Neutrino]
arch_target: [x86, x86_64, ppc32be, ppc32, ppc64le, ppc64, armv5el, armv5hf, armv6, armv7, armv7hf, armv7s, armv7k, armv8, armv8_32, armv8.3, sparc, sparcv9, mips, mips64, avr, s390, s390x, asm.js, wasm, sh4le]

# Rest of the settings are "host" settings:
# - For native building/cross building: Where the library/program will run.
# - For building cross compilation tools: Where the cross compiler will run.
os:
    Windows:
        subsystem: [None, cygwin, msys, msys2, wsl]
    WindowsStore:
        version: ["8.1", "10.0"]
    WindowsCE:
        platform: ANY
        version: ["5.0", "6.0", "7.0", "8.0"]
    Linux:
    Macos:
        version: [None, "10.6", "10.7", "10.8", "10.9", "10.10", "10.11", "10.12", "10.13", "10.14", "10.15"]
    Android:
        api_level: ANY
    iOS:
        version: ["7.0", "7.1", "8.0", "8.1", "8.2", "8.3", "9.0", "9.1", "9.2", "9.3", "10.0", "10.1", "10.2", "10.3", "11.0", "11.1", "11.2", "11.3", "11.4", "12.0", "12.1", "12.2", "12.3", "12.4", "13.0", "13.1", "13.2", "13.3", "13.4", "13.5", "13.6"]
    watchOS:
        version: ["4.0", "4.1", "4.2", "4.3", "5.0", "5.1", "5.2", "5.3", "6.0", "6.1"]
    tvOS:
        version: ["11.0", "11.1", "11.2", "11.3", "11.4", "12.0", "12.1", "12.2", "12.3", "12.4", "13.0"]
    FreeBSD:
    SunOS:
    AIX:
    Arduino:
        board: ANY
    Emscripten:
    Neutrino:
        version: ["6.4", "6.5", "6.6", "7.0", "7.1"]
arch: [x86, x86_64, ppc32be, ppc32, ppc64le, ppc64, armv4, armv4i, armv5el, armv5hf, armv6, armv7, armv7hf, armv7s, armv7k, armv8, armv8_32, armv8.3, sparc, sparcv9, mips, mips64, avr, s390, s390x, asm.js, wasm, sh4le]
compiler:
    sun-cc:
        version: ["5.10", "5.11", "5.12", "5.13", "5.14", "5.15"]
        threads: [None, posix]
        libcxx: [libCstd, libstdcxx, libstlport, libstdc++]
    gcc: &gcc
        version: ["4.1", "4.4", "4.5", "4.6", "4.7", "4.8", "4.9",
                  "5", "5.1", "5.2", "5.3", "5.4", "5.5",
                  "6", "6.1", "6.2", "6.3", "6.4", "6.5",
                  "7", "7.1", "7.2", "7.3", "7.4", "7.5",
                  "8", "8.1", "8.2", "8.3", "8.4",
                  "9", "9.1", "9.2", "9.3",
                  "10", "10.1"]
        libcxx: [libstdc++, libstdc++11]
        threads: [None, posix, win32] #  Windows MinGW
        exception: [None, dwarf2, sjlj, seh] # Windows MinGW
        cppstd: [None, 98, gnu98, 11, gnu11, 14, gnu14, 17, gnu17, 20, gnu20]
    Visual Studio: &visual_studio
        runtime: [MD, MT, MTd, MDd]
        version: ["8", "9", "10", "11", "12", "14", "15", "16"]
        toolset: [None, v90, v100, v110, v110_xp, v120, v120_xp,
                  v140, v140_xp, v140_clang_c2, LLVM-vs2012, LLVM-vs2012_xp,
                  LLVM-vs2013, LLVM-vs2013_xp, LLVM-vs2014, LLVM-vs2014_xp,
                  LLVM-vs2017, LLVM-vs2017_xp, v141, v141_xp, v141_clang_c2, v142,
                  llvm, ClangCL]
        cppstd: [None, 14, 17, 20]
    clang:
        version: ["3.3", "3.4", "3.5", "3.6", "3.7", "3.8", "3.9", "4.0",
                  "5.0", "6.0", "7.0", "7.1",
                  "8", "9", "10"]
        libcxx: [None, libstdc++, libstdc++11, libc++, c++_shared, c++_static]
        cppstd: [None, 98, gnu98, 11, gnu11, 14, gnu14, 17, gnu17, 20, gnu20]
        runtime: [None, MD, MT, MTd, MDd]
    apple-clang: &apple_clang
        version: ["5.0", "5.1", "6.0", "6.1", "7.0", "7.3", "8.0", "8.1", "9.0", "9.1", "10.0", "11.0"]
        libcxx: [libstdc++, libc++]
        cppstd: [None, 98, gnu98, 11, gnu11, 14, gnu14, 17, gnu17, 20, gnu20]
    intel:
        version: ["11", "12", "13", "14", "15", "16", "17", "18", "19", "19.1"]
        base:
            gcc:
                <<: *gcc
                threads: [None]
                exception: [None]
            Visual Studio:
                <<: *visual_studio
            apple-clang:
                <<: *apple_clang
    qcc:
        version: ["4.4", "5.4", "8.3"]
        libcxx: [cxx, gpp, cpp, cpp-ne, accp, acpp-ne, ecpp, ecpp-ne]
        cppstd: [None, 98, gnu98, 11, gnu11, 14, gnu14, 17, gnu17]

build_type: [None, Debug, Release, RelWithDebInfo, MinSizeRel]


cppstd: [None, 98, gnu98, 11, gnu11, 14, gnu14, 17, gnu17, 20, gnu20]  # Deprecated, use compiler.cppstd
"""

settings_1_29_1 = settings_1_29_0

settings_1_29_2 = """
# Only for cross building, 'os_build/arch_build' is the system that runs Conan
os_build: [Windows, WindowsStore, Linux, Macos, FreeBSD, SunOS, AIX]
arch_build: [x86, x86_64, ppc32be, ppc32, ppc64le, ppc64, armv5el, armv5hf, armv6, armv7, armv7hf, armv7s, armv7k, armv8, armv8_32, armv8.3, sparc, sparcv9, mips, mips64, avr, s390, s390x, sh4le]

# Only for building cross compilation tools, 'os_target/arch_target' is the system for
# which the tools generate code
os_target: [Windows, Linux, Macos, Android, iOS, watchOS, tvOS, FreeBSD, SunOS, AIX, Arduino, Neutrino]
arch_target: [x86, x86_64, ppc32be, ppc32, ppc64le, ppc64, armv5el, armv5hf, armv6, armv7, armv7hf, armv7s, armv7k, armv8, armv8_32, armv8.3, sparc, sparcv9, mips, mips64, avr, s390, s390x, asm.js, wasm, sh4le]

# Rest of the settings are "host" settings:
# - For native building/cross building: Where the library/program will run.
# - For building cross compilation tools: Where the cross compiler will run.
os:
    Windows:
        subsystem: [None, cygwin, msys, msys2, wsl]
    WindowsStore:
        version: ["8.1", "10.0"]
    WindowsCE:
        platform: ANY
        version: ["5.0", "6.0", "7.0", "8.0"]
    Linux:
    Macos:
        version: [None, "10.6", "10.7", "10.8", "10.9", "10.10", "10.11", "10.12", "10.13", "10.14", "10.15"]
    Android:
        api_level: ANY
    iOS:
        version: ["7.0", "7.1", "8.0", "8.1", "8.2", "8.3", "9.0", "9.1", "9.2", "9.3", "10.0", "10.1", "10.2", "10.3", "11.0", "11.1", "11.2", "11.3", "11.4", "12.0", "12.1", "12.2", "12.3", "12.4", "13.0", "13.1", "13.2", "13.3", "13.4", "13.5", "13.6"]
    watchOS:
        version: ["4.0", "4.1", "4.2", "4.3", "5.0", "5.1", "5.2", "5.3", "6.0", "6.1"]
    tvOS:
        version: ["11.0", "11.1", "11.2", "11.3", "11.4", "12.0", "12.1", "12.2", "12.3", "12.4", "13.0"]
    FreeBSD:
    SunOS:
    AIX:
    Arduino:
        board: ANY
    Emscripten:
    Neutrino:
        version: ["6.4", "6.5", "6.6", "7.0", "7.1"]
arch: [x86, x86_64, ppc32be, ppc32, ppc64le, ppc64, armv4, armv4i, armv5el, armv5hf, armv6, armv7, armv7hf, armv7s, armv7k, armv8, armv8_32, armv8.3, sparc, sparcv9, mips, mips64, avr, s390, s390x, asm.js, wasm, sh4le]
compiler:
    sun-cc:
        version: ["5.10", "5.11", "5.12", "5.13", "5.14", "5.15"]
        threads: [None, posix]
        libcxx: [libCstd, libstdcxx, libstlport, libstdc++]
    gcc: &gcc
        version: ["4.1", "4.4", "4.5", "4.6", "4.7", "4.8", "4.9",
                  "5", "5.1", "5.2", "5.3", "5.4", "5.5",
                  "6", "6.1", "6.2", "6.3", "6.4", "6.5",
                  "7", "7.1", "7.2", "7.3", "7.4", "7.5",
                  "8", "8.1", "8.2", "8.3", "8.4",
                  "9", "9.1", "9.2", "9.3",
                  "10", "10.1"]
        libcxx: [libstdc++, libstdc++11]
        threads: [None, posix, win32] #  Windows MinGW
        exception: [None, dwarf2, sjlj, seh] # Windows MinGW
        cppstd: [None, 98, gnu98, 11, gnu11, 14, gnu14, 17, gnu17, 20, gnu20]
    Visual Studio: &visual_studio
        runtime: [MD, MT, MTd, MDd]
        version: ["8", "9", "10", "11", "12", "14", "15", "16"]
        toolset: [None, v90, v100, v110, v110_xp, v120, v120_xp,
                  v140, v140_xp, v140_clang_c2, LLVM-vs2012, LLVM-vs2012_xp,
                  LLVM-vs2013, LLVM-vs2013_xp, LLVM-vs2014, LLVM-vs2014_xp,
                  LLVM-vs2017, LLVM-vs2017_xp, v141, v141_xp, v141_clang_c2, v142,
                  llvm, ClangCL]
        cppstd: [None, 14, 17, 20]
    clang:
        version: ["3.3", "3.4", "3.5", "3.6", "3.7", "3.8", "3.9", "4.0",
                  "5.0", "6.0", "7.0", "7.1",
                  "8", "9", "10"]
        libcxx: [None, libstdc++, libstdc++11, libc++, c++_shared, c++_static]
        cppstd: [None, 98, gnu98, 11, gnu11, 14, gnu14, 17, gnu17, 20, gnu20]
        runtime: [None, MD, MT, MTd, MDd]
    apple-clang: &apple_clang
        version: ["5.0", "5.1", "6.0", "6.1", "7.0", "7.3", "8.0", "8.1", "9.0", "9.1", "10.0", "11.0", "12.0"]
        libcxx: [libstdc++, libc++]
        cppstd: [None, 98, gnu98, 11, gnu11, 14, gnu14, 17, gnu17, 20, gnu20]
    intel:
        version: ["11", "12", "13", "14", "15", "16", "17", "18", "19", "19.1"]
        base:
            gcc:
                <<: *gcc
                threads: [None]
                exception: [None]
            Visual Studio:
                <<: *visual_studio
            apple-clang:
                <<: *apple_clang
    qcc:
        version: ["4.4", "5.4", "8.3"]
        libcxx: [cxx, gpp, cpp, cpp-ne, accp, acpp-ne, ecpp, ecpp-ne]
        cppstd: [None, 98, gnu98, 11, gnu11, 14, gnu14, 17, gnu17]

build_type: [None, Debug, Release, RelWithDebInfo, MinSizeRel]


cppstd: [None, 98, gnu98, 11, gnu11, 14, gnu14, 17, gnu17, 20, gnu20]  # Deprecated, use compiler.cppstd
"""

settings_1_30_0 = """
# Only for cross building, 'os_build/arch_build' is the system that runs Conan
os_build: [Windows, WindowsStore, Linux, Macos, FreeBSD, SunOS, AIX]
arch_build: [x86, x86_64, ppc32be, ppc32, ppc64le, ppc64, armv5el, armv5hf, armv6, armv7, armv7hf, armv7s, armv7k, armv8, armv8_32, armv8.3, sparc, sparcv9, mips, mips64, avr, s390, s390x, sh4le]

# Only for building cross compilation tools, 'os_target/arch_target' is the system for
# which the tools generate code
os_target: [Windows, Linux, Macos, Android, iOS, watchOS, tvOS, FreeBSD, SunOS, AIX, Arduino, Neutrino]
arch_target: [x86, x86_64, ppc32be, ppc32, ppc64le, ppc64, armv5el, armv5hf, armv6, armv7, armv7hf, armv7s, armv7k, armv8, armv8_32, armv8.3, sparc, sparcv9, mips, mips64, avr, s390, s390x, asm.js, wasm, sh4le]

# Rest of the settings are "host" settings:
# - For native building/cross building: Where the library/program will run.
# - For building cross compilation tools: Where the cross compiler will run.
os:
    Windows:
        subsystem: [None, cygwin, msys, msys2, wsl]
    WindowsStore:
        version: ["8.1", "10.0"]
    WindowsCE:
        platform: ANY
        version: ["5.0", "6.0", "7.0", "8.0"]
    Linux:
    Macos:
        version: [None, "10.6", "10.7", "10.8", "10.9", "10.10", "10.11", "10.12", "10.13", "10.14", "10.15", "11.0"]
    Android:
        api_level: ANY
    iOS:
        version: ["7.0", "7.1", "8.0", "8.1", "8.2", "8.3", "9.0", "9.1", "9.2", "9.3", "10.0", "10.1", "10.2", "10.3", "11.0", "11.1", "11.2", "11.3", "11.4", "12.0", "12.1", "12.2", "12.3", "12.4", "13.0", "13.1", "13.2", "13.3", "13.4", "13.5", "13.6"]
    watchOS:
        version: ["4.0", "4.1", "4.2", "4.3", "5.0", "5.1", "5.2", "5.3", "6.0", "6.1"]
    tvOS:
        version: ["11.0", "11.1", "11.2", "11.3", "11.4", "12.0", "12.1", "12.2", "12.3", "12.4", "13.0"]
    FreeBSD:
    SunOS:
    AIX:
    Arduino:
        board: ANY
    Emscripten:
    Neutrino:
        version: ["6.4", "6.5", "6.6", "7.0", "7.1"]
arch: [x86, x86_64, ppc32be, ppc32, ppc64le, ppc64, armv4, armv4i, armv5el, armv5hf, armv6, armv7, armv7hf, armv7s, armv7k, armv8, armv8_32, armv8.3, sparc, sparcv9, mips, mips64, avr, s390, s390x, asm.js, wasm, sh4le]
compiler:
    sun-cc:
        version: ["5.10", "5.11", "5.12", "5.13", "5.14", "5.15"]
        threads: [None, posix]
        libcxx: [libCstd, libstdcxx, libstlport, libstdc++]
    gcc: &gcc
        version: ["4.1", "4.4", "4.5", "4.6", "4.7", "4.8", "4.9",
                  "5", "5.1", "5.2", "5.3", "5.4", "5.5",
                  "6", "6.1", "6.2", "6.3", "6.4", "6.5",
                  "7", "7.1", "7.2", "7.3", "7.4", "7.5",
                  "8", "8.1", "8.2", "8.3", "8.4",
                  "9", "9.1", "9.2", "9.3",
                  "10", "10.1"]
        libcxx: [libstdc++, libstdc++11]
        threads: [None, posix, win32] #  Windows MinGW
        exception: [None, dwarf2, sjlj, seh] # Windows MinGW
        cppstd: [None, 98, gnu98, 11, gnu11, 14, gnu14, 17, gnu17, 20, gnu20]
    Visual Studio: &visual_studio
        runtime: [MD, MT, MTd, MDd]
        version: ["8", "9", "10", "11", "12", "14", "15", "16"]
        toolset: [None, v90, v100, v110, v110_xp, v120, v120_xp,
                  v140, v140_xp, v140_clang_c2, LLVM-vs2012, LLVM-vs2012_xp,
                  LLVM-vs2013, LLVM-vs2013_xp, LLVM-vs2014, LLVM-vs2014_xp,
                  LLVM-vs2017, LLVM-vs2017_xp, v141, v141_xp, v141_clang_c2, v142,
                  llvm, ClangCL]
        cppstd: [None, 14, 17, 20]
    clang:
        version: ["3.3", "3.4", "3.5", "3.6", "3.7", "3.8", "3.9", "4.0",
                  "5.0", "6.0", "7.0", "7.1",
                  "8", "9", "10"]
        libcxx: [None, libstdc++, libstdc++11, libc++, c++_shared, c++_static]
        cppstd: [None, 98, gnu98, 11, gnu11, 14, gnu14, 17, gnu17, 20, gnu20]
        runtime: [None, MD, MT, MTd, MDd]
    apple-clang: &apple_clang
        version: ["5.0", "5.1", "6.0", "6.1", "7.0", "7.3", "8.0", "8.1", "9.0", "9.1", "10.0", "11.0", "12.0"]
        libcxx: [libstdc++, libc++]
        cppstd: [None, 98, gnu98, 11, gnu11, 14, gnu14, 17, gnu17, 20, gnu20]
    intel:
        version: ["11", "12", "13", "14", "15", "16", "17", "18", "19", "19.1"]
        base:
            gcc:
                <<: *gcc
                threads: [None]
                exception: [None]
            Visual Studio:
                <<: *visual_studio
            apple-clang:
                <<: *apple_clang
    qcc:
        version: ["4.4", "5.4", "8.3"]
        libcxx: [cxx, gpp, cpp, cpp-ne, accp, acpp-ne, ecpp, ecpp-ne]
        cppstd: [None, 98, gnu98, 11, gnu11, 14, gnu14, 17, gnu17]

build_type: [None, Debug, Release, RelWithDebInfo, MinSizeRel]


cppstd: [None, 98, gnu98, 11, gnu11, 14, gnu14, 17, gnu17, 20, gnu20]  # Deprecated, use compiler.cppstd
"""

settings_1_30_1 = settings_1_30_0

settings_1_30_2 = """
# Only for cross building, 'os_build/arch_build' is the system that runs Conan
os_build: [Windows, WindowsStore, Linux, Macos, FreeBSD, SunOS, AIX]
arch_build: [x86, x86_64, ppc32be, ppc32, ppc64le, ppc64, armv5el, armv5hf, armv6, armv7, armv7hf, armv7s, armv7k, armv8, armv8_32, armv8.3, sparc, sparcv9, mips, mips64, avr, s390, s390x, sh4le]

# Only for building cross compilation tools, 'os_target/arch_target' is the system for
# which the tools generate code
os_target: [Windows, Linux, Macos, Android, iOS, watchOS, tvOS, FreeBSD, SunOS, AIX, Arduino, Neutrino]
arch_target: [x86, x86_64, ppc32be, ppc32, ppc64le, ppc64, armv5el, armv5hf, armv6, armv7, armv7hf, armv7s, armv7k, armv8, armv8_32, armv8.3, sparc, sparcv9, mips, mips64, avr, s390, s390x, asm.js, wasm, sh4le]

# Rest of the settings are "host" settings:
# - For native building/cross building: Where the library/program will run.
# - For building cross compilation tools: Where the cross compiler will run.
os:
    Windows:
        subsystem: [None, cygwin, msys, msys2, wsl]
    WindowsStore:
        version: ["8.1", "10.0"]
    WindowsCE:
        platform: ANY
        version: ["5.0", "6.0", "7.0", "8.0"]
    Linux:
    Macos:
        version: [None, "10.6", "10.7", "10.8", "10.9", "10.10", "10.11", "10.12", "10.13", "10.14", "10.15", "11.0"]
    Android:
        api_level: ANY
    iOS:
        version: ["7.0", "7.1", "8.0", "8.1", "8.2", "8.3", "9.0", "9.1", "9.2", "9.3", "10.0", "10.1", "10.2", "10.3", "11.0", "11.1", "11.2", "11.3", "11.4", "12.0", "12.1", "12.2", "12.3", "12.4", "13.0", "13.1", "13.2", "13.3", "13.4", "13.5", "13.6"]
    watchOS:
        version: ["4.0", "4.1", "4.2", "4.3", "5.0", "5.1", "5.2", "5.3", "6.0", "6.1"]
    tvOS:
        version: ["11.0", "11.1", "11.2", "11.3", "11.4", "12.0", "12.1", "12.2", "12.3", "12.4", "13.0"]
    FreeBSD:
    SunOS:
    AIX:
    Arduino:
        board: ANY
    Emscripten:
    Neutrino:
        version: ["6.4", "6.5", "6.6", "7.0", "7.1"]
arch: [x86, x86_64, ppc32be, ppc32, ppc64le, ppc64, armv4, armv4i, armv5el, armv5hf, armv6, armv7, armv7hf, armv7s, armv7k, armv8, armv8_32, armv8.3, sparc, sparcv9, mips, mips64, avr, s390, s390x, asm.js, wasm, sh4le]
compiler:
    sun-cc:
        version: ["5.10", "5.11", "5.12", "5.13", "5.14", "5.15"]
        threads: [None, posix]
        libcxx: [libCstd, libstdcxx, libstlport, libstdc++]
    gcc: &gcc
        version: ["4.1", "4.4", "4.5", "4.6", "4.7", "4.8", "4.9",
                  "5", "5.1", "5.2", "5.3", "5.4", "5.5",
                  "6", "6.1", "6.2", "6.3", "6.4", "6.5",
                  "7", "7.1", "7.2", "7.3", "7.4", "7.5",
                  "8", "8.1", "8.2", "8.3", "8.4",
                  "9", "9.1", "9.2", "9.3",
                  "10", "10.1"]
        libcxx: [libstdc++, libstdc++11]
        threads: [None, posix, win32] #  Windows MinGW
        exception: [None, dwarf2, sjlj, seh] # Windows MinGW
        cppstd: [None, 98, gnu98, 11, gnu11, 14, gnu14, 17, gnu17, 20, gnu20]
    Visual Studio: &visual_studio
        runtime: [MD, MT, MTd, MDd]
        version: ["8", "9", "10", "11", "12", "14", "15", "16"]
        toolset: [None, v90, v100, v110, v110_xp, v120, v120_xp,
                  v140, v140_xp, v140_clang_c2, LLVM-vs2012, LLVM-vs2012_xp,
                  LLVM-vs2013, LLVM-vs2013_xp, LLVM-vs2014, LLVM-vs2014_xp,
                  LLVM-vs2017, LLVM-vs2017_xp, v141, v141_xp, v141_clang_c2, v142,
                  llvm, ClangCL]
        cppstd: [None, 14, 17, 20]
    clang:
        version: ["3.3", "3.4", "3.5", "3.6", "3.7", "3.8", "3.9", "4.0",
                  "5.0", "6.0", "7.0", "7.1",
                  "8", "9", "10", "11"]
        libcxx: [None, libstdc++, libstdc++11, libc++, c++_shared, c++_static]
        cppstd: [None, 98, gnu98, 11, gnu11, 14, gnu14, 17, gnu17, 20, gnu20]
        runtime: [None, MD, MT, MTd, MDd]
    apple-clang: &apple_clang
        version: ["5.0", "5.1", "6.0", "6.1", "7.0", "7.3", "8.0", "8.1", "9.0", "9.1", "10.0", "11.0", "12.0"]
        libcxx: [libstdc++, libc++]
        cppstd: [None, 98, gnu98, 11, gnu11, 14, gnu14, 17, gnu17, 20, gnu20]
    intel:
        version: ["11", "12", "13", "14", "15", "16", "17", "18", "19", "19.1"]
        base:
            gcc:
                <<: *gcc
                threads: [None]
                exception: [None]
            Visual Studio:
                <<: *visual_studio
            apple-clang:
                <<: *apple_clang
    qcc:
        version: ["4.4", "5.4", "8.3"]
        libcxx: [cxx, gpp, cpp, cpp-ne, accp, acpp-ne, ecpp, ecpp-ne]
        cppstd: [None, 98, gnu98, 11, gnu11, 14, gnu14, 17, gnu17]

build_type: [None, Debug, Release, RelWithDebInfo, MinSizeRel]


cppstd: [None, 98, gnu98, 11, gnu11, 14, gnu14, 17, gnu17, 20, gnu20]  # Deprecated, use compiler.cppstd
"""

settings_1_31_0 = settings_1_30_2
settings_1_31_1 = settings_1_31_0
settings_1_31_2 = settings_1_31_1
settings_1_31_3 = settings_1_31_2
settings_1_31_4 = settings_1_31_3
settings_1_32_0 = settings_1_31_4
settings_1_32_1 = settings_1_32_0

settings_1_33_0 = """
# Only for cross building, 'os_build/arch_build' is the system that runs Conan
os_build: [Windows, WindowsStore, Linux, Macos, FreeBSD, SunOS, AIX]
arch_build: [x86, x86_64, ppc32be, ppc32, ppc64le, ppc64, armv5el, armv5hf, armv6, armv7, armv7hf, armv7s, armv7k, armv8, armv8_32, armv8.3, sparc, sparcv9, mips, mips64, avr, s390, s390x, sh4le, e2k-v2, e2k-v3, e2k-v4, e2k-v5, e2k-v6, e2k-v7]

# Only for building cross compilation tools, 'os_target/arch_target' is the system for
# which the tools generate code
os_target: [Windows, Linux, Macos, Android, iOS, watchOS, tvOS, FreeBSD, SunOS, AIX, Arduino, Neutrino]
arch_target: [x86, x86_64, ppc32be, ppc32, ppc64le, ppc64, armv5el, armv5hf, armv6, armv7, armv7hf, armv7s, armv7k, armv8, armv8_32, armv8.3, sparc, sparcv9, mips, mips64, avr, s390, s390x, asm.js, wasm, sh4le, e2k-v2, e2k-v3, e2k-v4, e2k-v5, e2k-v6, e2k-v7]

# Rest of the settings are "host" settings:
# - For native building/cross building: Where the library/program will run.
# - For building cross compilation tools: Where the cross compiler will run.
os:
    Windows:
        subsystem: [None, cygwin, msys, msys2, wsl]
    WindowsStore:
        version: ["8.1", "10.0"]
    WindowsCE:
        platform: ANY
        version: ["5.0", "6.0", "7.0", "8.0"]
    Linux:
    Macos:
        version: [None, "10.6", "10.7", "10.8", "10.9", "10.10", "10.11", "10.12", "10.13", "10.14", "10.15", "11.0"]
        sdk: [None, "macosx"]
        subsystem: [None, "Catalyst"]
    Android:
        api_level: ANY
    iOS:
        version: ["7.0", "7.1", "8.0", "8.1", "8.2", "8.3", "9.0", "9.1", "9.2", "9.3", "10.0", "10.1", "10.2", "10.3", "11.0", "11.1", "11.2", "11.3", "11.4", "12.0", "12.1", "12.2", "12.3", "12.4", "13.0", "13.1", "13.2", "13.3", "13.4", "13.5", "13.6"]
        sdk: [None, "iphoneos", "iphonesimulator"]
    watchOS:
        version: ["4.0", "4.1", "4.2", "4.3", "5.0", "5.1", "5.2", "5.3", "6.0", "6.1"]
        sdk: [None, "watchos", "watchsimulator"]
    tvOS:
        version: ["11.0", "11.1", "11.2", "11.3", "11.4", "12.0", "12.1", "12.2", "12.3", "12.4", "13.0"]
        sdk: [None, "appletvos", "appletvsimulator"]
    FreeBSD:
    SunOS:
    AIX:
    Arduino:
        board: ANY
    Emscripten:
    Neutrino:
        version: ["6.4", "6.5", "6.6", "7.0", "7.1"]
arch: [x86, x86_64, ppc32be, ppc32, ppc64le, ppc64, armv4, armv4i, armv5el, armv5hf, armv6, armv7, armv7hf, armv7s, armv7k, armv8, armv8_32, armv8.3, sparc, sparcv9, mips, mips64, avr, s390, s390x, asm.js, wasm, sh4le, e2k-v2, e2k-v3, e2k-v4, e2k-v5, e2k-v6, e2k-v7]
compiler:
    sun-cc:
        version: ["5.10", "5.11", "5.12", "5.13", "5.14", "5.15"]
        threads: [None, posix]
        libcxx: [libCstd, libstdcxx, libstlport, libstdc++]
    gcc: &gcc
        version: ["4.1", "4.4", "4.5", "4.6", "4.7", "4.8", "4.9",
                  "5", "5.1", "5.2", "5.3", "5.4", "5.5",
                  "6", "6.1", "6.2", "6.3", "6.4", "6.5",
                  "7", "7.1", "7.2", "7.3", "7.4", "7.5",
                  "8", "8.1", "8.2", "8.3", "8.4",
                  "9", "9.1", "9.2", "9.3",
                  "10", "10.1"]
        libcxx: [libstdc++, libstdc++11]
        threads: [None, posix, win32] #  Windows MinGW
        exception: [None, dwarf2, sjlj, seh] # Windows MinGW
        cppstd: [None, 98, gnu98, 11, gnu11, 14, gnu14, 17, gnu17, 20, gnu20]
    Visual Studio: &visual_studio
        runtime: [MD, MT, MTd, MDd]
        version: ["8", "9", "10", "11", "12", "14", "15", "16"]
        toolset: [None, v90, v100, v110, v110_xp, v120, v120_xp,
                  v140, v140_xp, v140_clang_c2, LLVM-vs2012, LLVM-vs2012_xp,
                  LLVM-vs2013, LLVM-vs2013_xp, LLVM-vs2014, LLVM-vs2014_xp,
                  LLVM-vs2017, LLVM-vs2017_xp, v141, v141_xp, v141_clang_c2, v142,
                  llvm, ClangCL]
        cppstd: [None, 14, 17, 20]
    msvc:
        version: ["19.0",
                  "19.1", "19.10", "19.11", "19.12", "19.13", "19.14", "19.15", "19.16",
                  "19.2", "19.20", "19.21", "19.22", "19.23", "19.24", "19.25", "19.26", "19.27", "19.28"]
        runtime: [static, dynamic]
        runtime_type: [Debug, Release]
        cppstd: [14, 17, 20]
    clang:
        version: ["3.3", "3.4", "3.5", "3.6", "3.7", "3.8", "3.9", "4.0",
                  "5.0", "6.0", "7.0", "7.1",
                  "8", "9", "10", "11"]
        libcxx: [None, libstdc++, libstdc++11, libc++, c++_shared, c++_static]
        cppstd: [None, 98, gnu98, 11, gnu11, 14, gnu14, 17, gnu17, 20, gnu20]
        runtime: [None, MD, MT, MTd, MDd]
    apple-clang: &apple_clang
        version: ["5.0", "5.1", "6.0", "6.1", "7.0", "7.3", "8.0", "8.1", "9.0", "9.1", "10.0", "11.0", "12.0"]
        libcxx: [libstdc++, libc++]
        cppstd: [None, 98, gnu98, 11, gnu11, 14, gnu14, 17, gnu17, 20, gnu20]
    intel:
        version: ["11", "12", "13", "14", "15", "16", "17", "18", "19", "19.1"]
        base:
            gcc:
                <<: *gcc
                threads: [None]
                exception: [None]
            Visual Studio:
                <<: *visual_studio
            apple-clang:
                <<: *apple_clang
    qcc:
        version: ["4.4", "5.4", "8.3"]
        libcxx: [cxx, gpp, cpp, cpp-ne, accp, acpp-ne, ecpp, ecpp-ne]
        cppstd: [None, 98, gnu98, 11, gnu11, 14, gnu14, 17, gnu17]
    mcst-lcc:
        version: ["1.19", "1.20", "1.21", "1.22", "1.23", "1.24", "1.25"]
        base:
            gcc:
                <<: *gcc
                threads: [None]
                exceptions: [None]

build_type: [None, Debug, Release, RelWithDebInfo, MinSizeRel]


cppstd: [None, 98, gnu98, 11, gnu11, 14, gnu14, 17, gnu17, 20, gnu20]  # Deprecated, use compiler.cppstd
"""

settings_1_33_1 = """
# Only for cross building, 'os_build/arch_build' is the system that runs Conan
os_build: [Windows, WindowsStore, Linux, Macos, FreeBSD, SunOS, AIX]
arch_build: [x86, x86_64, ppc32be, ppc32, ppc64le, ppc64, armv5el, armv5hf, armv6, armv7, armv7hf, armv7s, armv7k, armv8, armv8_32, armv8.3, sparc, sparcv9, mips, mips64, avr, s390, s390x, sh4le, e2k-v2, e2k-v3, e2k-v4, e2k-v5, e2k-v6, e2k-v7]

# Only for building cross compilation tools, 'os_target/arch_target' is the system for
# which the tools generate code
os_target: [Windows, Linux, Macos, Android, iOS, watchOS, tvOS, FreeBSD, SunOS, AIX, Arduino, Neutrino]
arch_target: [x86, x86_64, ppc32be, ppc32, ppc64le, ppc64, armv5el, armv5hf, armv6, armv7, armv7hf, armv7s, armv7k, armv8, armv8_32, armv8.3, sparc, sparcv9, mips, mips64, avr, s390, s390x, asm.js, wasm, sh4le, e2k-v2, e2k-v3, e2k-v4, e2k-v5, e2k-v6, e2k-v7]

# Rest of the settings are "host" settings:
# - For native building/cross building: Where the library/program will run.
# - For building cross compilation tools: Where the cross compiler will run.
os:
    Windows:
        subsystem: [None, cygwin, msys, msys2, wsl]
    WindowsStore:
        version: ["8.1", "10.0"]
    WindowsCE:
        platform: ANY
        version: ["5.0", "6.0", "7.0", "8.0"]
    Linux:
    Macos:
        version: [None, "10.6", "10.7", "10.8", "10.9", "10.10", "10.11", "10.12", "10.13", "10.14", "10.15", "11.0", "13.0"]
        sdk: [None, "macosx"]
        subsystem: [None, catalyst]
    Android:
        api_level: ANY
    iOS:
        version: ["7.0", "7.1", "8.0", "8.1", "8.2", "8.3", "9.0", "9.1", "9.2", "9.3", "10.0", "10.1", "10.2", "10.3", "11.0", "11.1", "11.2", "11.3", "11.4", "12.0", "12.1", "12.2", "12.3", "12.4", "13.0", "13.1", "13.2", "13.3", "13.4", "13.5", "13.6"]
        sdk: [None, "iphoneos", "iphonesimulator"]
    watchOS:
        version: ["4.0", "4.1", "4.2", "4.3", "5.0", "5.1", "5.2", "5.3", "6.0", "6.1"]
        sdk: [None, "watchos", "watchsimulator"]
    tvOS:
        version: ["11.0", "11.1", "11.2", "11.3", "11.4", "12.0", "12.1", "12.2", "12.3", "12.4", "13.0"]
        sdk: [None, "appletvos", "appletvsimulator"]
    FreeBSD:
    SunOS:
    AIX:
    Arduino:
        board: ANY
    Emscripten:
    Neutrino:
        version: ["6.4", "6.5", "6.6", "7.0", "7.1"]
arch: [x86, x86_64, ppc32be, ppc32, ppc64le, ppc64, armv4, armv4i, armv5el, armv5hf, armv6, armv7, armv7hf, armv7s, armv7k, armv8, armv8_32, armv8.3, sparc, sparcv9, mips, mips64, avr, s390, s390x, asm.js, wasm, sh4le, e2k-v2, e2k-v3, e2k-v4, e2k-v5, e2k-v6, e2k-v7]
compiler:
    sun-cc:
        version: ["5.10", "5.11", "5.12", "5.13", "5.14", "5.15"]
        threads: [None, posix]
        libcxx: [libCstd, libstdcxx, libstlport, libstdc++]
    gcc: &gcc
        version: ["4.1", "4.4", "4.5", "4.6", "4.7", "4.8", "4.9",
                  "5", "5.1", "5.2", "5.3", "5.4", "5.5",
                  "6", "6.1", "6.2", "6.3", "6.4", "6.5",
                  "7", "7.1", "7.2", "7.3", "7.4", "7.5",
                  "8", "8.1", "8.2", "8.3", "8.4",
                  "9", "9.1", "9.2", "9.3",
                  "10", "10.1"]
        libcxx: [libstdc++, libstdc++11]
        threads: [None, posix, win32] #  Windows MinGW
        exception: [None, dwarf2, sjlj, seh] # Windows MinGW
        cppstd: [None, 98, gnu98, 11, gnu11, 14, gnu14, 17, gnu17, 20, gnu20]
    Visual Studio: &visual_studio
        runtime: [MD, MT, MTd, MDd]
        version: ["8", "9", "10", "11", "12", "14", "15", "16"]
        toolset: [None, v90, v100, v110, v110_xp, v120, v120_xp,
                  v140, v140_xp, v140_clang_c2, LLVM-vs2012, LLVM-vs2012_xp,
                  LLVM-vs2013, LLVM-vs2013_xp, LLVM-vs2014, LLVM-vs2014_xp,
                  LLVM-vs2017, LLVM-vs2017_xp, v141, v141_xp, v141_clang_c2, v142,
                  llvm, ClangCL]
        cppstd: [None, 14, 17, 20]
    msvc:
        version: ["19.0",
                  "19.1", "19.10", "19.11", "19.12", "19.13", "19.14", "19.15", "19.16",
                  "19.2", "19.20", "19.21", "19.22", "19.23", "19.24", "19.25", "19.26", "19.27", "19.28"]
        runtime: [static, dynamic]
        runtime_type: [Debug, Release]
        cppstd: [14, 17, 20]
    clang:
        version: ["3.3", "3.4", "3.5", "3.6", "3.7", "3.8", "3.9", "4.0",
                  "5.0", "6.0", "7.0", "7.1",
                  "8", "9", "10", "11"]
        libcxx: [None, libstdc++, libstdc++11, libc++, c++_shared, c++_static]
        cppstd: [None, 98, gnu98, 11, gnu11, 14, gnu14, 17, gnu17, 20, gnu20]
        runtime: [None, MD, MT, MTd, MDd]
    apple-clang: &apple_clang
        version: ["5.0", "5.1", "6.0", "6.1", "7.0", "7.3", "8.0", "8.1", "9.0", "9.1", "10.0", "11.0", "12.0"]
        libcxx: [libstdc++, libc++]
        cppstd: [None, 98, gnu98, 11, gnu11, 14, gnu14, 17, gnu17, 20, gnu20]
    intel:
        version: ["11", "12", "13", "14", "15", "16", "17", "18", "19", "19.1"]
        base:
            gcc:
                <<: *gcc
                threads: [None]
                exception: [None]
            Visual Studio:
                <<: *visual_studio
            apple-clang:
                <<: *apple_clang
    qcc:
        version: ["4.4", "5.4", "8.3"]
        libcxx: [cxx, gpp, cpp, cpp-ne, accp, acpp-ne, ecpp, ecpp-ne]
        cppstd: [None, 98, gnu98, 11, gnu11, 14, gnu14, 17, gnu17]
    mcst-lcc:
        version: ["1.19", "1.20", "1.21", "1.22", "1.23", "1.24", "1.25"]
        base:
            gcc:
                <<: *gcc
                threads: [None]
                exceptions: [None]

build_type: [None, Debug, Release, RelWithDebInfo, MinSizeRel]


cppstd: [None, 98, gnu98, 11, gnu11, 14, gnu14, 17, gnu17, 20, gnu20]  # Deprecated, use compiler.cppstd
"""

settings_1_34_0 = settings_1_33_1
settings_1_34_1 = settings_1_34_0

settings_1_35_0 = settings_1_34_1
<<<<<<< HEAD

settings_1_36_0 = settings_1_35_0
=======
settings_1_35_1 = settings_1_35_0
>>>>>>> 663b24cd
<|MERGE_RESOLUTION|>--- conflicted
+++ resolved
@@ -2061,9 +2061,6 @@
 settings_1_34_1 = settings_1_34_0
 
 settings_1_35_0 = settings_1_34_1
-<<<<<<< HEAD
-
-settings_1_36_0 = settings_1_35_0
-=======
 settings_1_35_1 = settings_1_35_0
->>>>>>> 663b24cd
+
+settings_1_36_0 = settings_1_35_1