--- conflicted
+++ resolved
@@ -452,10 +452,6 @@
 
 build_type: [None, Debug, Release, RelWithDebInfo, MinSizeRel]
 cppstd: [None, 98, gnu98, 11, gnu11, 14, gnu14, 17, gnu17, 20, gnu20]  # Deprecated, use compiler.cppstd
-<<<<<<< HEAD
-"""
-=======
-"""
-
-settings_1_16_1 = settings_1_16_0
->>>>>>> 366ab80d
+"""
+
+settings_1_16_1 = settings_1_16_0