from conans.client.local_file_getter import get_path
from conans.client.output import ScopedOutput
from conans.util.files import rmdir, mkdir
from conans.model.ref import PackageReference
from conans.errors import (ConanException, ConanConnectionError,
<<<<<<< HEAD
                           NotFoundException, NoRemoteAvailable)
=======
                           NotFoundException)
>>>>>>> 0923f872
from conans.client.remote_registry import RemoteRegistry
from conans.util.log import logger
import os
from conans.paths import EXPORT_SOURCES_TGZ_NAME
from conans.client.remover import DiskRemover
from conans.util.tracer import log_package_got_from_local_cache,\
    log_recipe_got_from_local_cache
from conans.client.loader_parse import load_conanfile_class


class ConanProxy(object):
    """ Class to access the conan storage, to perform typical tasks as to get packages,
    getting conanfiles, uploading, removing from remote, etc.
    It uses the RemoteRegistry to control where the packages come from.
    """
    def __init__(self, client_cache, user_io, remote_manager, remote_name,
                 update=False, check_updates=False, manifest_manager=False):
        self._client_cache = client_cache
        self._out = user_io.out
        self._remote_manager = remote_manager
        self._registry = RemoteRegistry(self._client_cache.registry, self._out)
        self._remote_name = remote_name
        self._update = update
        self._check_updates = check_updates or update  # Update forces check (and of course the update)
        self._manifest_manager = manifest_manager

    @property
    def registry(self):
        return self._registry

    def package_available(self, package_ref, short_paths, check_outdated):
        """
        Returns True if there is a local or remote package available (and up to date if check_outdated).
        It wont download the package, just check its hash
        """

        output = ScopedOutput(str(package_ref.conan), self._out)
        package_folder = self._client_cache.package(package_ref, short_paths=short_paths)

        remote_info = None
        # No package in local cache
        if not os.path.exists(package_folder):
            try:
                remote_info = self.get_package_info(package_ref)
            except (NotFoundException, NoRemoteAvailable):  # 404 or no remote
                return False

        # Maybe we have the package (locally or in remote) but it's outdated
        if check_outdated:
            if remote_info:
                package_hash = remote_info.recipe_hash
            else:
                package_hash = self._client_cache.read_package_recipe_hash(package_folder)
            local_recipe_hash = self._client_cache.load_manifest(package_ref.conan).summary_hash
            up_to_date = local_recipe_hash == package_hash
            if not up_to_date:
                output.info("Outdated package!")
            else:
                output.info("Package is up to date")
            return up_to_date

        return True

    def get_package(self, package_ref, short_paths):
        """ obtain a package, either from disk or retrieve from remotes if necessary
        and not necessary to build
        """
        output = ScopedOutput(str(package_ref.conan), self._out)
        package_folder = self._client_cache.package(package_ref, short_paths=short_paths)

        # Check current package status
        if os.path.exists(package_folder):
            if self._check_updates:
                read_manifest = self._client_cache.load_package_manifest(package_ref)
                try:  # get_conan_digest can fail, not in server
                    upstream_manifest = self.get_package_digest(package_ref)
                    if upstream_manifest != read_manifest:
                        if upstream_manifest.time > read_manifest.time:
                            output.warn("Current package is older than remote upstream one")
                            if self._update:
                                output.warn("Removing it to retrieve or build an updated one")
                                rmdir(package_folder)
                        else:
                            output.warn("Current package is newer than remote upstream one")
                except NotFoundException:
                    pass

        local_package = os.path.exists(package_folder)
        if local_package:
            output.success('Already installed!')
            installed = True
            log_package_got_from_local_cache(package_ref)
        else:
            installed = self._retrieve_remote_package(package_ref, package_folder,
                                                      output)
        self.handle_package_manifest(package_ref, installed)
        return installed

    def handle_package_manifest(self, package_ref, installed):
        if installed and self._manifest_manager:
            remote = self._registry.get_ref(package_ref.conan)
            self._manifest_manager.check_package(package_ref, remote)

    def get_recipe_sources(self, conan_reference, short_paths=False):
        export_path = self._client_cache.export(conan_reference)
        sources_folder = self._client_cache.export_sources(conan_reference, short_paths)
        if os.path.exists(sources_folder):
            return

        current_remote = self._registry.get_ref(conan_reference)
        if not current_remote:
            raise ConanException("Error while trying to get recipe sources for %s. "
                                 "No remote defined" % str(conan_reference))
        else:
            self._remote_manager.get_recipe_sources(conan_reference, export_path, sources_folder,
                                                    current_remote)

    def get_recipe(self, conan_reference):
        with self._client_cache.conanfile_write_lock(conan_reference):
            result = self._get_recipe(conan_reference)
        return result

    def _get_recipe(self, conan_reference):
        output = ScopedOutput(str(conan_reference), self._out)

        # check if it is in disk
        conanfile_path = self._client_cache.conanfile(conan_reference)

        if os.path.exists(conanfile_path):
            log_recipe_got_from_local_cache(conan_reference)
            if self._check_updates:
                ret = self.update_available(conan_reference)
                if ret != 0:  # Found and not equal
                    remote, ref_remote = self._get_remote(conan_reference)
                    if ret == 1:
                        if not self._update:
                            if remote != ref_remote:  # Forced new remote
                                output.warn("There is a new conanfile in '%s' remote. "
                                            "Execute 'install -u -r %s' to update it."
                                            % (remote.name, remote.name))
                            else:
                                output.warn("There is a new conanfile in '%s' remote. "
                                            "Execute 'install -u' to update it."
                                            % remote.name)
                            output.warn("Refused to install!")
                        else:
                            export_path = self._client_cache.export(conan_reference)
                            DiskRemover(self._client_cache).remove(conan_reference)
                            output.info("Retrieving from remote '%s'..." % remote.name)
                            self._remote_manager.get_recipe(conan_reference, export_path, remote)
                            output.info("Updated!")
                    elif ret == -1:
                        if not self._update:
                            output.info("Current conanfile is newer "
                                        "than %s's one" % remote.name)
                        else:
                            output.error("Current conanfile is newer than %s's one. "
                                         "Run 'conan remove %s' and run install again "
                                         "to replace it." % (remote.name, conan_reference))

        else:
            self._retrieve_recipe(conan_reference, output)

        if self._manifest_manager:
            # Just make sure that the recipe sources are there to check
            conanfile = load_conanfile_class(conanfile_path)
            self.get_recipe_sources(conan_reference, conanfile.short_paths)
            remote = self._registry.get_ref(conan_reference)
            self._manifest_manager.check_recipe(conan_reference, remote)

        return conanfile_path

    def update_available(self, conan_reference):
        """Returns 0 if the conanfiles are equal, 1 if there is an update and -1 if
        the local is newer than the remote"""
        if not conan_reference:
            return 0
        read_manifest, _ = self._client_cache.conan_manifests(conan_reference)
        if read_manifest:
            try:  # get_conan_digest can fail, not in server
                upstream_manifest = self.get_conan_digest(conan_reference)
                if upstream_manifest != read_manifest:
                    return 1 if upstream_manifest.time > read_manifest.time else -1
            except (NotFoundException, NoRemoteAvailable):  # 404
                pass

        return 0

    def _retrieve_recipe(self, conan_reference, output):
        """ returns the requested conanfile object, retrieving it from
        remotes if necessary. Can raise NotFoundException
        """
        def _retrieve_from_remote(remote):
            output.info("Trying with '%s'..." % remote.name)
            export_path = self._client_cache.export(conan_reference)
            result = self._remote_manager.get_recipe(conan_reference, export_path, remote)
            self._registry.set_ref(conan_reference, remote)
            return result

        if self._remote_name:
            output.info("Not found, retrieving from server '%s' " % self._remote_name)
            remote = self._registry.remote(self._remote_name)
            return _retrieve_from_remote(remote)
        else:
            ref_remote = self._registry.get_ref(conan_reference)
            if ref_remote:
                output.info("Retrieving from predefined remote '%s'" % ref_remote.name)
                return _retrieve_from_remote(ref_remote)
            else:
                output.info("Not found in local cache, looking in remotes...")

        remotes = self._registry.remotes
        for remote in remotes:
            logger.debug("Trying with remote %s" % remote.name)
            try:
                return _retrieve_from_remote(remote)
            # If not found continue with the next, else raise
            except NotFoundException as exc:
                if remote == remotes[-1]:  # Last element not found
                    logger.debug("Not found in any remote, raising...%s" % exc)
                    raise NotFoundException("Unable to find '%s' in remotes"
                                            % str(conan_reference))

        raise ConanException("No remote defined")

    def complete_recipe_sources(self, conanfile, conan_reference, force_complete=True, short_paths=False):
        sources_folder = self._client_cache.export_sources(conan_reference, short_paths)
        if not hasattr(conanfile, "exports_sources"):
            mkdir(sources_folder)
            return None

        ignore_deleted_file = None
        if not os.path.exists(sources_folder):
            # If not path to sources exists, we have a problem, at least an empty folder
            # should be there
            upload_remote, current_remote = self._get_remote(conan_reference)
            if not current_remote:
                raise ConanException("Trying to upload a package recipe without sources, "
                                     "and the remote for the sources no longer exists")
            if force_complete or current_remote != upload_remote:
                # If uploading to a different remote than the one from which the recipe
                # was retrieved, we definitely need to get the sources, so the recipe is complete
                self.get_recipe_sources(conan_reference, short_paths=short_paths)
            else:
                # But if same remote, no need to upload again the TGZ, it is already in the server
                # But the upload API needs to know it to not remove the server file.
                ignore_deleted_file = EXPORT_SOURCES_TGZ_NAME
        return ignore_deleted_file

    def upload_recipe(self, conan_reference, retry, retry_wait, skip_upload):
        """ upload to defined remote in (-r=remote), to current remote
        or to default remote, in that order.
        If the remote is not set, set it
        """
        conan_file_path = self._client_cache.conanfile(conan_reference)
        conanfile = load_conanfile_class(conan_file_path)
        ignore_deleted_file = self.complete_recipe_sources(conanfile, conan_reference,
                                                           force_complete=False,
                                                           short_paths=conanfile.short_paths)
        remote, ref_remote = self._get_remote(conan_reference)

        result = self._remote_manager.upload_recipe(conan_reference, remote, retry, retry_wait,
                                                    ignore_deleted_file=ignore_deleted_file,
                                                    skip_upload=skip_upload)
        if not ref_remote and not skip_upload:
            self._registry.set_ref(conan_reference, remote)
        return result

    def _get_remote(self, conan_ref=None):
        # Prioritize -r , then reference registry and then the default remote
        ref_remote = self._registry.get_ref(conan_ref) if conan_ref else None
        if self._remote_name:
            remote = self._registry.remote(self._remote_name)
        else:
            if ref_remote:
                remote = ref_remote
            else:
                remote = self._registry.default_remote
        return remote, ref_remote

    def upload_package(self, package_ref, retry, retry_wait, skip_upload, integrity_check):
        remote, current_remote = self._get_remote(package_ref.conan)
        if not current_remote:
            self._out.warn("Remote for '%s' not defined, uploading to %s"
                           % (str(package_ref.conan), remote.name))
        result = self._remote_manager.upload_package(package_ref, remote, retry, retry_wait,
                                                     skip_upload, integrity_check)
        if not current_remote and not skip_upload:
            self._registry.set_ref(package_ref.conan, remote)
        return result

    def get_conan_digest(self, conan_ref):
        """ used by update to check the date of packages, require force if older
        """
        remote, current_remote = self._get_remote(conan_ref)
        result = self._remote_manager.get_conan_digest(conan_ref, remote)
        if not current_remote:
            self._registry.set_ref(conan_ref, remote)
        return result

    def get_package_digest(self, package_ref):
        """ used by update to check the date of packages, require force if older
        """
        remote, ref_remote = self._get_remote(package_ref.conan)
        result = self._remote_manager.get_package_digest(package_ref, remote)
        if not ref_remote:
            self._registry.set_ref(package_ref.conan, remote)
        return result

    def get_package_info(self, package_ref):
        """ Gets the package info to check if outdated
        """
        remote, ref_remote = self._get_remote(package_ref.conan)
        result = self._remote_manager.get_package_info(package_ref, remote)
        if not ref_remote:
            self._registry.set_ref(package_ref.conan, remote)
        return result

    def search_remotes(self, pattern=None, ignorecase=True):
        if self._remote_name:
            remote = self._registry.remote(self._remote_name)
            search_result = self._remote_manager.search_recipes(remote, pattern, ignorecase)
            return search_result

        for remote in self._registry.remotes:
            search_result = self._remote_manager.search_recipes(remote, pattern, ignorecase)
            if search_result:
                return search_result

    def remove(self, conan_ref):
        if not self._remote_name:
            raise ConanException("Cannot remove, remote not defined")
        remote = self._registry.remote(self._remote_name)
        result = self._remote_manager.remove(conan_ref, remote)
        current_remote = self._registry.get_ref(conan_ref)
        if current_remote == remote:
            self._registry.remove_ref(conan_ref)
        return result

    def remove_packages(self, conan_ref, remove_ids):
        if not self._remote_name:
            raise ConanException("Cannot remove, remote not defined")
        remote = self._registry.remote(self._remote_name)
        return self._remote_manager.remove_packages(conan_ref, remove_ids, remote)

    def get_path(self, conan_ref, package_id, path):
        if not self._remote_name:
            return get_path(self._client_cache, conan_ref, package_id, path)
        else:
            remote = self._registry.remote(self._remote_name)
            return self._remote_manager.get_path(conan_ref, package_id, path, remote)

    def download_packages(self, reference, package_ids):
        assert(isinstance(package_ids, list))
        remote, _ = self._get_remote(reference)
        export_path = self._client_cache.export(reference)
        self._remote_manager.get_recipe(reference, export_path, remote)
        conanfile_path = self._client_cache.conanfile(reference)
        conanfile = load_conanfile_class(conanfile_path)
        short_paths = conanfile.short_paths
        self._registry.set_ref(reference, remote)
        output = ScopedOutput(str(reference), self._out)
        for package_id in package_ids:
            package_ref = PackageReference(reference, package_id)
            package_folder = self._client_cache.package(package_ref, short_paths=short_paths)
            self._out.info("Downloading %s" % str(package_ref))
            self._retrieve_remote_package(package_ref, package_folder, output, remote)

    def _retrieve_remote_package(self, package_ref, package_folder, output, remote=None):

        if remote is None:
            remote = self._registry.get_ref(package_ref.conan)
        if not remote:
            output.warn("Package doesn't have a remote defined. "
                        "Probably created locally and not uploaded")
            return False
        package_id = str(package_ref.package_id)
        try:
            output.info("Looking for package %s in remote '%s' " % (package_id, remote.name))
            # Will raise if not found NotFoundException
            self._remote_manager.get_package(package_ref, package_folder, remote)
            output.success('Package installed %s' % package_id)
            return True
        except NotFoundException as e:
            output.warn('Binary for %s not in remote: %s' % (package_id, str(e)))
            return False

    def authenticate(self, name, password):
        if not name:  # List all users, from all remotes
            remotes = self._registry.remotes
            if not remotes:
                self._out.error("No remotes defined")
            for remote in remotes:
                self._remote_manager.authenticate(remote, None, None)
            return
        remote, _ = self._get_remote()
        return self._remote_manager.authenticate(remote, name, password)<|MERGE_RESOLUTION|>--- conflicted
+++ resolved
@@ -2,12 +2,9 @@
 from conans.client.output import ScopedOutput
 from conans.util.files import rmdir, mkdir
 from conans.model.ref import PackageReference
-from conans.errors import (ConanException, ConanConnectionError,
-<<<<<<< HEAD
-                           NotFoundException, NoRemoteAvailable)
-=======
-                           NotFoundException)
->>>>>>> 0923f872
+from conans.errors import (ConanException, NotFoundException, NoRemoteAvailable)
+
+
 from conans.client.remote_registry import RemoteRegistry
 from conans.util.log import logger
 import os
