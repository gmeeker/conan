--- conflicted
+++ resolved
@@ -16,8 +16,4 @@
 SERVER_CAPABILITIES = [COMPLEX_SEARCH_CAPABILITY, ]
 
 
-<<<<<<< HEAD
-__version__ = '0.27.0-dev'
-=======
-__version__ = '0.26.1'
->>>>>>> 89654687
+__version__ = '0.27.0-dev'