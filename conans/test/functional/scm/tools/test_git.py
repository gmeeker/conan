--- conflicted
+++ resolved
@@ -397,17 +397,11 @@
 
     def test_get_tag_no_git_repo(self):
         # Try to get tag out of a git repo
-<<<<<<< HEAD
-        git = Git(folder=temp_folder())
-        with self.assertRaisesRegex(ConanException,
-                                   "Not a valid 'git' repository or 'git' not found"):
-=======
         tmp_folder = temp_folder()
         git = Git(folder=tmp_folder)
         pattern = "'{0}' is not a valid 'git' repository or 'git' not found".format(
             re.escape(tmp_folder))
-        with six.assertRaisesRegex(self, ConanException, pattern):
->>>>>>> 36ef4405
+        with self.assertRaisesRegex(ConanException, pattern):
             git.get_tag()
 
     def test_excluded_files(self):
