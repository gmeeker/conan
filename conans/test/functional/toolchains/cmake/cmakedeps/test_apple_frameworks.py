import platform
import textwrap

import pytest

from conans.client.tools.env import environment_append
from conans.model.ref import ConanFileReference
from conans.test.utils.tools import TestClient


@pytest.fixture
def client():
    lib_ref = ConanFileReference.loads("foolib/1.0")
    lib_conanfile = textwrap.dedent("""
        from conans import ConanFile

        class FooLib(ConanFile):
            def package_info(self):
                self.cpp_info.frameworks.extend(['Foundation', 'CoreServices', 'CoreFoundation'])
    """)

    t = TestClient()
    t.save({'conanfile.py': lib_conanfile})
    t.run("create . {}@".format(lib_ref))
    return t


app_conanfile = textwrap.dedent("""
    from conans import ConanFile, CMake

    class App(ConanFile):
        requires = "foolib/1.0"
        generators = "CMakeDeps", "CMakeToolchain"
        settings = "build_type",  # cmake_multi doesn't work without build_type

        def build(self):
            cmake = CMake(self)
            cmake.configure()
""")

@pytest.mark.skipif(platform.system() != "Darwin", reason="Only OSX")
@pytest.mark.tool_cmake(version="3.19")
def test_apple_framework_xcode(client):
    app_cmakelists = textwrap.dedent("""
        cmake_minimum_required(VERSION 3.15)
        project(Testing CXX)
        find_package(foolib REQUIRED)
        message(">>> foolib_FRAMEWORKS_FOUND_DEBUG: ${foolib_FRAMEWORKS_FOUND_DEBUG}")
        message(">>> foolib_FRAMEWORKS_FOUND_RELEASE: ${foolib_FRAMEWORKS_FOUND_RELEASE}")
    """)

    client.save({'conanfile.py': app_conanfile,
                 'CMakeLists.txt': app_cmakelists})
    with environment_append({"CONAN_CMAKE_GENERATOR": "Xcode"}):
        client.run("install . -s build_type=Release")
        client.run("install . -s build_type=Debug")
        client.run("build .")
        assert "/System/Library/Frameworks/Foundation.framework;" in client.out
        assert "/System/Library/Frameworks/CoreServices.framework;" in client.out
        assert "/System/Library/Frameworks/CoreFoundation.framework" in client.out


conanfile = textwrap.dedent("""
            from conans import ConanFile
            from conans import tools
            from conan.tools.cmake import CMake, CMakeToolchain

            class AppleframeworkConan(ConanFile):
                settings = "os", "compiler", "build_type", "arch"
                generators = "CMakeDeps", "CMakeToolchain"
                exports_sources = "src/*"
                name = "mylibrary"
                version = "1.0"

                def build(self):
                    cmake = CMake(self)
                    cmake.configure(source_folder="src")
                    cmake.build()
                    cmake.install()
                    self.run("otool -L '%s/hello.framework/hello'" % self.build_folder)
                    self.run("otool -L '%s/hello.framework/hello'" % self.package_folder)

                def package_info(self):
                    self.cpp_info.frameworkdirs.append(self.package_folder)
                    self.cpp_info.frameworks.append("hello")
                    self.cpp_info.includedirs = []
            """)
cmake = textwrap.dedent("""
            cmake_minimum_required(VERSION 3.15)
            project(MyHello CXX)

            # set @rpaths for libraries to link against
            SET(CMAKE_SKIP_RPATH FALSE)
            #SET(CMAKE_SKIP_BUILD_RPATH  FALSE)
            #SET(CMAKE_INSTALL_RPATH "@rpath/")
            #SET(CMAKE_INSTALL_RPATH_USE_LINK_PATH TRUE)

            add_library(hello SHARED hello.cpp hello.h)
            set_target_properties(hello PROPERTIES
              FRAMEWORK TRUE
              FRAMEWORK_VERSION A
              MACOSX_FRAMEWORK_IDENTIFIER com.cmake.hello
              MACOSX_FRAMEWORK_INFO_PLIST src/Info.plist
              # "current version" in semantic format in Mach-O binary file
              VERSION 1.6.0
              # "compatibility version" in semantic format in Mach-O binary file
              SOVERSION 1.6.0
              PUBLIC_HEADER hello.h
              INSTALL_NAME_DIR "@rpath"
              MACOSX_RPATH TRUE
            )
            install(TARGETS hello DESTINATION ".")
        """)
hello_h = textwrap.dedent("""
            #pragma once

            #ifdef WIN32
              #define HELLO_EXPORT __declspec(dllexport)
            #else
              #define HELLO_EXPORT __attribute__((visibility("default")))
            #endif

            #ifdef __cplusplus
            extern "C" {
            #endif
            class HELLO_EXPORT Hello
            {
                public:
                    static void hello();
            };
            #ifdef __cplusplus
            }
            #endif
        """)
hello_cpp = textwrap.dedent("""
            #include <iostream>
            #include "hello.h"

            void Hello::hello(){
                #ifdef NDEBUG
                std::cout << "Hello World Release!" <<std::endl;
                #else
                std::cout << "Hello World Debug!" <<std::endl;
                #endif
            }
        """)
infoplist = textwrap.dedent("""
            <?xml version="1.0" encoding="UTF-8"?>
            <!DOCTYPE plist PUBLIC "-//Apple//DTD PLIST 1.0//EN"
                     "http://www.apple.com/DTDs/PropertyList-1.0.dtd">
            <plist version="1.0">
            <dict>
                <key>CFBundleDisplayName</key>
                <string>hello</string>
                <key>CFBundleExecutable</key>
                <string>hello</string>
                <key>CFBundleIdentifier</key>
                <string>com.test.hello</string>
                <key>CFBundleInfoDictionaryVersion</key>
                <string>6.0</string>
                <key>CFBundleName</key>
                <string>hello</string>
                <key>CFBundlePackageType</key>
                <string>FMWK</string>
                <key>CFBundleShortVersionString</key>
                <string>1.6.0</string>
                <key>CFBundleVersion</key>
                <string>1.6.0</string>
                <key>Flavor_ID</key>
                <string>0</string>
                <key>NSAppTransportSecurity</key>
                <dict>
                    <key>NSAllowsArbitraryLoads</key>
                    <true/>
                </dict>
                <key>NSPrincipalClass</key>
                <string></string>
            </dict>
            </plist>
        """)
timer_cpp = textwrap.dedent("""
    #include <hello/hello.h>
    int main(){
        Hello::hello();
    }
    """)

@pytest.mark.skipif(platform.system() != "Darwin", reason="Only OSX")
@pytest.mark.parametrize("settings",
                         [('',),
                          ('-s os=iOS -s os.version=10.0 -s arch=armv8',),
                          ("-s os=tvOS -s os.version=11.0 -s arch=armv8",)])
def test_apple_own_framework_cross_build(settings):
    client = TestClient()

    # FIXME: The crossbuild for iOS etc is failing with find_package because cmake ignore the
    #        cmake_prefix_path to point only to the Frameworks of the system. The only fix found
    #        would require to introduce something like "set (mylibrary_DIR "${CMAKE_BINARY_DIR}")"
    #        at the toolchain (but it would require the toolchain to know about the deps)
    #        https://stackoverflow.com/questions/65494246/cmakes-find-package-ignores-the-paths-option-when-building-for-ios#
    test_cmake = textwrap.dedent("""
        cmake_minimum_required(VERSION 3.15)
        project(Testing CXX)
        # set(CMAKE_FIND_DEBUG_MODE TRUE)

        set (mylibrary_DIR "${CMAKE_BINARY_DIR}")
        find_package(mylibrary REQUIRED)

        add_executable(timer timer.cpp)
        target_link_libraries(timer mylibrary::mylibrary)
    """)

    test_conanfile = textwrap.dedent("""
        from conans import ConanFile, tools
        from conan.tools.cmake import CMake, CMakeToolchain

        class TestPkg(ConanFile):
            generators = "CMakeDeps", "CMakeToolchain"
            settings = "os", "arch", "compiler", "build_type"
            # FIXME
            test_type = "build_requires", "requires"

            def build(self):
                self.output.warn("Building test package at: {}".format(self.build_folder))
                cmake = CMake(self)
                cmake.configure()
                cmake.build()

            def test(self):
                if not tools.cross_building(self):
                    self.run("timer", run_environment=True)
        """)

    client.save({'conanfile.py': conanfile,
                 "src/CMakeLists.txt": cmake,
                 "src/hello.h": hello_h,
                 "src/hello.cpp": hello_cpp,
                 "src/Info.plist": infoplist,
                 "test_package/conanfile.py": test_conanfile,
                 'test_package/CMakeLists.txt': test_cmake,
                 "test_package/timer.cpp": timer_cpp})
    client.run("create . %s" % settings)
    if not len(settings):
        assert "Hello World Release!" in client.out


@pytest.mark.skipif(platform.system() != "Darwin", reason="Only OSX")
@pytest.mark.tool_cmake(version="3.19")
def test_apple_own_framework_cmake_deps():
    client = TestClient()

    test_cmake = textwrap.dedent("""
        cmake_minimum_required(VERSION 3.15)
        project(Testing CXX)
        message(STATUS "CMAKE_BINARY_DIR ${CMAKE_BINARY_DIR}")
        find_package(mylibrary REQUIRED)
        message(">>> MYLIBRARY_FRAMEWORKS_FOUND_DEBUG: ${MYLIBRARY_FRAMEWORKS_FOUND_DEBUG}")
        message(">>> MYLIBRARY_FRAMEWORKS_FOUND_RELEASE: ${MYLIBRARY_FRAMEWORKS_FOUND_RELEASE}")
        add_executable(timer timer.cpp)
        target_link_libraries(timer mylibrary::mylibrary)
    """)

    test_conanfile = textwrap.dedent("""
        import os
        from conans import ConanFile
        from conan.tools.cmake import CMake

        class TestPkg(ConanFile):
            generators = "CMakeDeps", "CMakeToolchain"
            name = "app"
            version = "1.0"
            requires = "mylibrary/1.0"
            exports_sources = "CMakeLists.txt", "timer.cpp"
            settings = "build_type",
            # FIXME
            test_type = "build_requires"

            def layout(self):
                self.folders.build = str(self.settings.build_type)

            def build(self):
                cmake = CMake(self)
                cmake.configure()
                cmake.build()

            def test(self):
                self.run(os.path.join(str(self.settings.build_type), "timer"), run_environment=True)
        """)
    client.save({'conanfile.py': conanfile,
                 "src/CMakeLists.txt": cmake,
                 "src/hello.h": hello_h,
                 "src/hello.cpp": hello_cpp,
                 "src/Info.plist": infoplist})
    client.run("export . mylibrary/1.0@")
    client.run("create . mylibrary/1.0@ -s build_type=Debug")
    client.run("create . mylibrary/1.0@ -s build_type=Release")

    profile = textwrap.dedent("""
        include(default)
        [conf]
        tools.cmake.cmaketoolchain:generator=Xcode
        """)
    client.save({"conanfile.py": test_conanfile,
                 'CMakeLists.txt': test_cmake,
                 "timer.cpp": timer_cpp,
                 "profile": profile})

    client.run("install . -s build_type=Debug -pr=profile")
    client.run("install . -s build_type=Release -pr=profile")
    client.run("test . mylibrary/1.0@  -pr=profile")
    assert "Hello World Release!" in client.out
    client.run("test . mylibrary/1.0@ -s:b build_type=Debug  -pr=profile")
    assert "Hello World Debug!" in client.out


@pytest.mark.skipif(platform.system() != "Darwin", reason="Only OSX")
def test_apple_own_framework_cmake_find_package_multi():
    client = TestClient()

    test_cmake = textwrap.dedent("""
        cmake_minimum_required(VERSION 3.15)
        project(Testing CXX)
        set(CMAKE_RUNTIME_OUTPUT_DIRECTORY "${CMAKE_CURRENT_BINARY_DIR}/bin")
        set(CMAKE_RUNTIME_OUTPUT_DIRECTORY_DEBUG "${CMAKE_CURRENT_BINARY_DIR}/bin")
        set(CMAKE_RUNTIME_OUTPUT_DIRECTORY_RELEASE "${CMAKE_CURRENT_BINARY_DIR}/bin")
        find_package(mylibrary REQUIRED)
        message(">>> CONAN_FRAMEWORKS_FOUND_MYLIBRARY: ${CONAN_FRAMEWORKS_FOUND_MYLIBRARY}")
        add_executable(timer timer.cpp)
        target_link_libraries(timer mylibrary::mylibrary)
    """)

    test_conanfile = textwrap.dedent("""
        from conans import ConanFile, CMake
        class TestPkg(ConanFile):
            generators = "CMakeDeps", "CMakeToolchain"
            settings = "build_type",
            def build(self):
                cmake = CMake(self)
                cmake.configure()
                cmake.build()
            def test(self):
                self.run("bin/timer", run_environment=True)
        """)
    client.save({'conanfile.py': conanfile,
                 "src/CMakeLists.txt": cmake,
                 "src/hello.h": hello_h,
                 "src/hello.cpp": hello_cpp,
                 "src/Info.plist": infoplist,
                 "test_package/conanfile.py": test_conanfile,
                 'test_package/CMakeLists.txt': test_cmake,
                 "test_package/timer.cpp": timer_cpp})
    client.run("create .")
    assert "Hello World Release!" in client.out

@pytest.mark.skipif(platform.system() != "Darwin", reason="Only OSX")
def test_component_uses_apple_framework():
    conanfile_py = textwrap.dedent("""
from conans import ConanFile, CMake, tools


class HelloConan(ConanFile):
    name = "hello"
    description = "example"
    topics = ("conan",)
    url = "https://github.com/conan-io/conan-center-index"
    homepage = "https://www.example.com"
    license = "MIT"
    exports_sources = ["hello.cpp", "hello.h", "CMakeLists.txt"]
    generators = "CMakeDeps", "CMakeToolchain"
    settings = "os", "arch", "compiler", "build_type"

    def build(self):
        cmake = CMake(self)
        cmake.configure()
        cmake.build()
        cmake.install()

    def package_info(self):
        self.cpp_info.set_property("cmake_file_name", "HELLO")
        self.cpp_info.components["libhello"].set_property("cmake_target_name", "libhello")
        self.cpp_info.components["libhello"].set_property("cmake_target_name", "libhello")

        self.cpp_info.components["libhello"].libs = ["hello"]
        self.cpp_info.components["libhello"].frameworks.extend(["CoreFoundation"])
        """)
    hello_cpp = textwrap.dedent("""
#include <CoreFoundation/CoreFoundation.h>

void hello_api()
{
    CFTypeRef keys[] = {CFSTR("key")};
    CFTypeRef values[] = {CFSTR("value")};
    CFDictionaryRef dict = CFDictionaryCreate(kCFAllocatorDefault, keys, values, sizeof(keys) / sizeof(keys[0]), &kCFTypeDictionaryKeyCallBacks, &kCFTypeDictionaryValueCallBacks);
    if (dict)
        CFRelease(dict);
}
        """)
    hello_h = textwrap.dedent("""
void hello_api();
        """)
    cmakelists_txt = textwrap.dedent("""
cmake_minimum_required(VERSION 3.15)
project(hello)
include(GNUInstallDirs)
file(GLOB SOURCES *.cpp)
file(GLOB HEADERS *.h)
add_library(${PROJECT_NAME} ${SOURCES} ${HEADERS})
set_target_properties(${PROJECT_NAME} PROPERTIES PUBLIC_HEADER ${HEADERS})
install(TARGETS ${PROJECT_NAME}
    RUNTIME DESTINATION bin
    LIBRARY DESTINATION lib
    ARCHIVE DESTINATION lib
    PUBLIC_HEADER DESTINATION include)
        """)
    test_conanfile_py = textwrap.dedent("""
import os
from conans import ConanFile, CMake, tools

class TestPackageConan(ConanFile):
    settings = "os", "compiler", "build_type", "arch"
    generators = "CMakeDeps", "CMakeToolchain"
    # FIXME
    test_type = "build_requires", "requires"

    def build(self):
        cmake = CMake(self)
        cmake.configure()
        cmake.build()

    def test(self):
        if not tools.cross_building(self.settings):
            self.run("test_package", run_environment=True)
        """)
    test_test_package_cpp = textwrap.dedent("""
#include "hello.h"

int main()
{
    hello_api();
}
        """)
    test_cmakelists_txt = textwrap.dedent("""
cmake_minimum_required(VERSION 3.15)
project(test_package)

find_package(HELLO REQUIRED CONFIG)

add_executable(${PROJECT_NAME} test_package.cpp)
target_link_libraries(${PROJECT_NAME} hello::libhello)
        """)
    t = TestClient()
    t.save({'conanfile.py': conanfile_py,
            'hello.cpp': hello_cpp,
            'hello.h': hello_h,
            'CMakeLists.txt': cmakelists_txt,
            'test_package/conanfile.py': test_conanfile_py,
            'test_package/CMakeLists.txt': test_cmakelists_txt,
            'test_package/test_package.cpp': test_test_package_cpp})
<<<<<<< HEAD
    t.run("create . hello/1.0@")


@pytest.mark.skipif(platform.system() != "Darwin", reason="Only OSX")
def test_m1():
    xcrun = XCRun(None, sdk='iphoneos')
    cflags = " -isysroot " + xcrun.sdk_path
    cflags += " -arch " + to_apple_arch('armv8')
    cxxflags = cflags
    ldflags = cflags

    profile = textwrap.dedent("""
        include(default)
        [settings]
        os=iOS
        os.version=12.0
        arch=armv8
        [env]
        CC={cc}
        CXX={cxx}
        CFLAGS={cflags}
        CXXFLAGS={cxxflags}
        LDFLAGS={ldflags}
    """).format(cc=xcrun.cc, cxx=xcrun.cxx, cflags=cflags, cxxflags=cxxflags, ldflags=ldflags)

    client = TestClient(path_with_spaces=False)
    client.save({"m1": profile}, clean_first=True)
    client.run("new hello/0.1 --template=v2_cmake")
    client.run("create . --profile:build=default --profile:host=m1 -tf None")

    main = gen_function_cpp(name="main", includes=["hello"], calls=["hello"])
    # FIXME: The crossbuild for iOS etc is failing with find_package because cmake ignore the
    #        cmake_prefix_path to point only to the Frameworks of the system. The only fix found
    #        would require to introduce something like "set (mylibrary_DIR "${CMAKE_BINARY_DIR}")"
    #        at the toolchain (but it would require the toolchain to know about the deps)
    #        https://stackoverflow.com/questions/65494246/cmakes-find-package-ignores-the-paths-option-when-building-for-ios#
    cmakelists = textwrap.dedent("""
    cmake_minimum_required(VERSION 3.15)
    project(MyApp CXX)
    set(hello_DIR "${CMAKE_BINARY_DIR}")
    find_package(hello)
    add_executable(main main.cpp)
    target_link_libraries(main hello::hello)
    """)

    conanfile = textwrap.dedent("""
        from conans import ConanFile
        from conan.tools.cmake import CMake

        class TestConan(ConanFile):
            requires = "hello/0.1"
            settings = "os", "compiler", "arch", "build_type"
            exports_sources = "CMakeLists.txt", "main.cpp"
            generators = "CMakeDeps", "CMakeToolchain"

            def build(self):
                cmake = CMake(self)
                cmake.configure()
                cmake.build()
        """)

    client.save({"conanfile.py": conanfile,
                 "CMakeLists.txt": cmakelists,
                 "main.cpp": main,
                 "m1": profile}, clean_first=True)
    client.run("install . --profile:build=default --profile:host=m1")
    client.run("build . --profile:build=default --profile:host=m1")
    main_path = "./main.app/main"
    client.run_command(main_path, assert_error=True)
    assert "Bad CPU type in executable" in client.out
    client.run_command("lipo -info {}".format(main_path))
    assert "Non-fat file" in client.out
    assert "is architecture: arm64" in client.out
=======
    t.run("create . hello/1.0@")
>>>>>>> a2e73d6b
<|MERGE_RESOLUTION|>--- conflicted
+++ resolved
@@ -456,7 +456,6 @@
             'test_package/conanfile.py': test_conanfile_py,
             'test_package/CMakeLists.txt': test_cmakelists_txt,
             'test_package/test_package.cpp': test_test_package_cpp})
-<<<<<<< HEAD
     t.run("create . hello/1.0@")
 
 
@@ -529,7 +528,4 @@
     assert "Bad CPU type in executable" in client.out
     client.run_command("lipo -info {}".format(main_path))
     assert "Non-fat file" in client.out
-    assert "is architecture: arm64" in client.out
-=======
-    t.run("create . hello/1.0@")
->>>>>>> a2e73d6b
+    assert "is architecture: arm64" in client.out