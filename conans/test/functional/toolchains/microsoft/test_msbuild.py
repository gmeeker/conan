--- conflicted
+++ resolved
@@ -463,13 +463,8 @@
         settings_h = " ".join('-s:h %s="%s"' % (k, v) for k, v in settings if v)
         settings_b = " ".join('-s:b %s="%s"' % (k, v) for k, v in settings if v)
 
-<<<<<<< HEAD
-        client.run("new hello/0.1 -m=v2_cmake")
+        client.run("new hello/0.1 -m=cmake_lib")
         client.run("create . hello/0.1@ %s" % settings_h)
-=======
-        client.run("new hello/0.1 -m=cmake_lib")
-        client.run("create . hello/0.1@ %s" % (settings, ))
->>>>>>> 88d85065
 
         # Prepare the actual consumer package
         client.save({"conanfile.py": self.conanfile,
@@ -483,12 +478,7 @@
         client.run("build . %s %s -if=conan -pr:h=myprofile " % (settings_h, settings_b))
         self.assertIn("conanfile.py: MSBuildToolchain created conantoolchain_release_win32.props",
                       client.out)
-<<<<<<< HEAD
-        self.assertIn("Visual Studio 2017", client.out)
-=======
-        client.run("build . -if=conan")
         self.assertIn("Visual Studio {ide_year}".format(ide_year=self.ide_year), client.out)
->>>>>>> 88d85065
         self.assertIn("[vcvarsall.bat] Environment initialized for: 'x86'", client.out)
 
         self._run_app(client, "x86", "Release")
@@ -532,12 +522,7 @@
         client.run("build . %s -if=conan" % (settings, ))
         self.assertIn("conanfile.py: MSBuildToolchain created conantoolchain_debug_x64.props",
                       client.out)
-<<<<<<< HEAD
-        self.assertIn("Visual Studio 2017", client.out)
-=======
-        client.run("build . -if=conan")
         self.assertIn("Visual Studio {ide_year}".format(ide_year=self.ide_year), client.out)
->>>>>>> 88d85065
         self.assertIn("[vcvarsall.bat] Environment initialized for: 'x64'", client.out)
         self._run_app(client, "x64", "Debug")
         self.assertIn("Hello World Debug", client.out)
