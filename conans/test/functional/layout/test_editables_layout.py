import textwrap

from conans.test.assets.genconanfile import GenConanfile
from conans.test.utils.tools import TestClient


def test_cpp_info_editable():

    client = TestClient()

    conan_hello = str(GenConanfile().with_import("import os"))
    conan_hello += """
    def layout(self):
        self.folders.source = "my_sources"
        self.folders.build = "my_build"

<<<<<<< HEAD
        self.cpp.build.includedirs = ["my_include"]
        self.cpp.build.libdirs = ["my_libdir"]
        self.cpp.build.libs = ["hello"]

        # This should overwrite the cpp_info and remove the default values
        self.cpp.build.frameworkdirs = []

        self.cpp.source.cxxflags = ["my_cxx_flag"]
        self.cpp.source.includedirs = ["my_include_source"]
        self.cpp.source.builddirs = ["my_builddir_source"]
=======
        self.cpp.local.includedirs = [os.path.join(self.folders.source, "my_include_source"),
                                      os.path.join(self.folders.build, "my_include")]
        self.cpp.local.libdirs = [os.path.join(self.folders.build, "my_libdir")]
        self.cpp.local.libs = ["hello"]
        self.cpp.local.frameworkdirs = []  # Empty list is also explicit priority declaration
        self.cpp.local.cxxflags = ["my_cxx_flag"]
        self.cpp.local.builddirs = [os.path.join(self.folders.source, "my_builddir_source")]
>>>>>>> 8b9e0da6

        self.cpp.package.libs = ["lib_when_package"]

    def package_info(self):
        # when editable: This one will be discarded because declared in build
        self.cpp_info.includedirs = ["package_include"]

        # when editable: This one will be discarded because declared in build
        self.cpp_info.libs.append("lib_when_package2")

        # when editable: This one will be discarded because declared in source
        self.cpp_info.cxxflags.append("my_cxx_flag2")

        # when editable: This one will be discarded because declared in source
        self.cpp_info.frameworkdirs.append("package_frameworks_path")

        # when editable: This one WONT be discarded as has not been declared in the editables layout
        self.cpp_info.cflags.append("my_c_flag")

     """

    client.save({"conanfile.py": conan_hello})
    client.run("create . hello/1.0@")

    conan_consumer = textwrap.dedent("""
    import os

    from conans import ConanFile, tools

    class HelloTestConan(ConanFile):
        settings = "os", "compiler", "build_type", "arch"
        requires = "hello/1.0"
        def build(self):
            info = self.dependencies["hello"].cpp_info
            self.output.warning("**includedirs:{}**".format(info.includedirs))
            self.output.warning("**libdirs:{}**".format(info.libdirs))
            self.output.warning("**builddirs:{}**".format(info.builddirs))
            self.output.warning("**frameworkdirs:{}**".format(info.frameworkdirs))
            self.output.warning("**libs:{}**".format(info.libs))
            self.output.warning("**cxxflags:{}**".format(info.cxxflags))
            self.output.warning("**cflags:{}**".format(info.cflags))
    """)
    # When hello is not editable
    client2 = TestClient(client.cache_folder)
    client2.save({"conanfile.py": conan_consumer})
    client2.run("create . lib/1.0@")
    assert "**includedirs:['package_include']**" in client2.out
    assert "**libdirs:['lib']**" in client2.out
    assert "**builddirs:['']**" in client2.out
    assert "**frameworkdirs:['Frameworks', 'package_frameworks_path']**" in client2.out
    assert "**libs:['lib_when_package', 'lib_when_package2']**" in client2.out
    assert "**cxxflags:['my_cxx_flag2']**" in client2.out
    assert "**cflags:['my_c_flag']**" in client2.out

    # When hello is editable
    client.save({"conanfile.py": conan_hello})
    client.run("editable add . hello/1.0@")

    # Create the consumer again, now it will use the hello editable
    client2.run("create . lib/1.0@")
    out = str(client2.out).replace("\\", "/").replace("//", "/")
    assert "**includedirs:['my_sources/my_include_source', 'my_build/my_include']**" in out
    assert "**libdirs:['my_build/my_libdir']**" in out
    assert "**builddirs:['my_sources/my_builddir_source']**" in out
    assert "**libs:['hello']**" in out
    assert "**cxxflags:['my_cxx_flag']**" in out
    assert "**cflags:['my_c_flag']**" in out
    assert "**frameworkdirs:[]**" in client2.out


def test_cpp_info_components_editable():

    client = TestClient()

    conan_hello = str(GenConanfile())
    conan_hello += """
    def layout(self):
        self.folders.source = "my_sources"
        self.folders.build = "my_build"

        self.cpp.local.components["foo"].includedirs = ["my_sources/my_include_source_foo",
                                                        "my_build/my_include_foo"]
        self.cpp.local.components["foo"].libdirs = ["my_build/my_libdir_foo"]
        self.cpp.local.components["foo"].libs = ["hello_foo"]
        self.cpp.local.components["foo"].cxxflags = ["my_cxx_flag_foo"]
        self.cpp.local.components["foo"].builddirs = ["my_sources/my_builddir_source_foo"]


        self.cpp.local.components["var"].includedirs = ["my_sources/my_include_source_var",
                                                        "my_build/my_include_var"]
        self.cpp.local.components["var"].libdirs = ["my_build/my_libdir_var"]
        self.cpp.local.components["var"].libs = ["hello_var"]
        self.cpp.local.components["var"].cxxflags = ["my_cxx_flag_var"]
        self.cpp.local.components["var"].builddirs = ["my_sources/my_builddir_source_var"]

        self.cpp.package.components["foo"].libs = ["lib_when_package_foo"]
        self.cpp.package.components["var"].libs = ["lib_when_package_var"]

    def package_info(self):
        # when editable: This one will be discarded because declared in build
        self.cpp_info.components["foo"].includedirs = ["package_include_foo"]

        # when editable: This one will be discarded because declared in build
        self.cpp_info.components["foo"].libs.append("lib_when_package2_foo")

        # when editable: This one will be discarded because declared in source
        self.cpp_info.components["foo"].cxxflags.append("my_cxx_flag2_foo")

        # when editable: This one WONT be discarded as has not been declared in the editables layout
        self.cpp_info.components["foo"].cflags.append("my_c_flag_foo")

        # when editable: This one will be discarded because declared in build
        self.cpp_info.components["var"].includedirs = ["package_include_var"]

        # when editable: This one will be discarded because declared in build
        self.cpp_info.components["var"].libs.append("lib_when_package2_var")

        # when editable: This one will be discarded because declared in source
        self.cpp_info.components["var"].cxxflags.append("my_cxx_flag2_var")

        # when editable: This one WONT be discarded as has not been declared in the editables layout
        self.cpp_info.components["var"].cflags.append("my_c_flag_var")
     """

    client.save({"conanfile.py": conan_hello})
    client.run("create . hello/1.0@")

    conan_consumer = textwrap.dedent("""
    import os

    from conans import ConanFile, tools

    class HelloTestConan(ConanFile):
        settings = "os", "compiler", "build_type", "arch"
        requires = "hello/1.0"
        def build(self):
            info = self.dependencies["hello"].cpp_info
            self.output.warning("**FOO includedirs:{}**".format(info.components["foo"].includedirs))
            self.output.warning("**FOO libdirs:{}**".format(info.components["foo"].libdirs))
            self.output.warning("**FOO builddirs:{}**".format(info.components["foo"].builddirs))
            self.output.warning("**FOO libs:{}**".format(info.components["foo"].libs))
            self.output.warning("**FOO cxxflags:{}**".format(info.components["foo"].cxxflags))
            self.output.warning("**FOO cflags:{}**".format(info.components["foo"].cflags))

            self.output.warning("**VAR includedirs:{}**".format(info.components["var"].includedirs))
            self.output.warning("**VAR libdirs:{}**".format(info.components["var"].libdirs))
            self.output.warning("**VAR builddirs:{}**".format(info.components["var"].builddirs))
            self.output.warning("**VAR libs:{}**".format(info.components["var"].libs))
            self.output.warning("**VAR cxxflags:{}**".format(info.components["var"].cxxflags))
            self.output.warning("**VAR cflags:{}**".format(info.components["var"].cflags))
    """)
    # When hello is not editable
    client2 = TestClient(client.cache_folder)
    client2.save({"conanfile.py": conan_consumer})
    client2.run("create . lib/1.0@")
    assert "**FOO includedirs:['package_include_foo']**" in client2.out
    assert "**FOO libdirs:[]**" in client2.out  # The components don't have default dirs
    assert "**FOO builddirs:[]**" in client2.out # The components don't have default dirs
    assert "**FOO libs:['lib_when_package_foo', 'lib_when_package2_foo']**" in client2.out
    assert "**FOO cxxflags:['my_cxx_flag2_foo']**" in client2.out
    assert "**FOO cflags:['my_c_flag_foo']**" in client2.out

    assert "**VAR includedirs:['package_include_var']**" in client2.out
    assert "**VAR libdirs:[]**" in client2.out  # The components don't have default dirs
    assert "**VAR builddirs:[]**" in client2.out  # The components don't have default dirs
    assert "**VAR libs:['lib_when_package_var', 'lib_when_package2_var']**" in client2.out
    assert "**VAR cxxflags:['my_cxx_flag2_var']**" in client2.out
    assert "**VAR cflags:['my_c_flag_var']**" in client2.out

    # When hello is editable
    client.save({"conanfile.py": conan_hello})
    client.run("editable add . hello/1.0@")

    # Create the consumer again, now it will use the hello editable
    client2.run("create . lib/1.0@")
    out = str(client2.out).replace("\\", "/").replace("//", "/")
    assert "**FOO includedirs:['my_sources/my_include_source_foo', " \
           "'my_build/my_include_foo']**" in out
    assert "**FOO libdirs:['my_build/my_libdir_foo']**" in out
    assert "**FOO builddirs:['my_sources/my_builddir_source_foo']**" in out
    assert "**FOO libs:['hello_foo']**" in out
    assert "**FOO cxxflags:['my_cxx_flag_foo']**" in out
    assert "**FOO cflags:['my_c_flag_foo']**" in out

    assert "**VAR includedirs:['my_sources/my_include_source_var', " \
           "'my_build/my_include_var']**" in out
    assert "**VAR libdirs:['my_build/my_libdir_var']**" in out
    assert "**VAR builddirs:['my_sources/my_builddir_source_var']**" in out
    assert "**VAR libs:['hello_var']**" in out
    assert "**VAR cxxflags:['my_cxx_flag_var']**" in out
    assert "**VAR cflags:['my_c_flag_var']**" in out<|MERGE_RESOLUTION|>--- conflicted
+++ resolved
@@ -14,18 +14,6 @@
         self.folders.source = "my_sources"
         self.folders.build = "my_build"
 
-<<<<<<< HEAD
-        self.cpp.build.includedirs = ["my_include"]
-        self.cpp.build.libdirs = ["my_libdir"]
-        self.cpp.build.libs = ["hello"]
-
-        # This should overwrite the cpp_info and remove the default values
-        self.cpp.build.frameworkdirs = []
-
-        self.cpp.source.cxxflags = ["my_cxx_flag"]
-        self.cpp.source.includedirs = ["my_include_source"]
-        self.cpp.source.builddirs = ["my_builddir_source"]
-=======
         self.cpp.local.includedirs = [os.path.join(self.folders.source, "my_include_source"),
                                       os.path.join(self.folders.build, "my_include")]
         self.cpp.local.libdirs = [os.path.join(self.folders.build, "my_libdir")]
@@ -33,7 +21,6 @@
         self.cpp.local.frameworkdirs = []  # Empty list is also explicit priority declaration
         self.cpp.local.cxxflags = ["my_cxx_flag"]
         self.cpp.local.builddirs = [os.path.join(self.folders.source, "my_builddir_source")]
->>>>>>> 8b9e0da6
 
         self.cpp.package.libs = ["lib_when_package"]
 
@@ -52,7 +39,6 @@
 
         # when editable: This one WONT be discarded as has not been declared in the editables layout
         self.cpp_info.cflags.append("my_c_flag")
-
      """
 
     client.save({"conanfile.py": conan_hello})
