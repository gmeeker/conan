# coding=utf-8

import unittest

<<<<<<< HEAD
from conans.model.settings import Settings
=======
import pytest

from conans import Settings
>>>>>>> 47839586
from conans.client.conf import get_default_settings_yml
from conans.client.settings_preprocessor import preprocess
from conans.errors import ConanException


class SettingsCompilerIntelVisualPreprocessorTest(unittest.TestCase):

    def setUp(self):
        self.settings = Settings.loads(get_default_settings_yml())
        self.settings.compiler = "intel"
        self.settings.compiler.base = "Visual Studio"

    def test_release_build_type_runtime(self):
        self.settings.build_type = "Release"
        preprocess(self.settings)
        self.assertEqual(self.settings.compiler.base.runtime, "MD")

    def test_debug_build_type_runtime(self):
        self.settings.build_type = "Debug"
        preprocess(self.settings)
        self.assertEqual(self.settings.compiler.base.runtime, "MDd")

    def test_different_base_compiler(self):
        self.settings.compiler.base = "gcc"
        self.settings.build_type = "Debug"
        preprocess(self.settings)
        self.assertIsNone(self.settings.compiler.base.get_safe("runtime"))

    def test_custom_base_runtime_set(self):
        self.settings.build_type = "Debug"
        self.settings.compiler.base.runtime = "MT"
        preprocess(self.settings)
        self.assertEqual(self.settings.compiler.base.runtime, "MT")


class SettingsCompilerVisualPreprocessorTest(unittest.TestCase):

    def setUp(self):
        self.settings = Settings.loads(get_default_settings_yml())
        self.settings.compiler = "Visual Studio"

    def test_release_build_type_runtime(self):
        self.settings.build_type = "Release"
        preprocess(self.settings)
        self.assertEqual(self.settings.compiler.runtime, "MD")

    def test_debug_build_type_runtime(self):
        self.settings.build_type = "Debug"
        preprocess(self.settings)
        self.assertEqual(self.settings.compiler.runtime, "MDd")

    def test_different_base_compiler(self):
        self.settings.compiler = "gcc"
        self.settings.build_type = "Debug"
        preprocess(self.settings)
        self.assertIsNone(self.settings.compiler.get_safe("runtime"))

    def test_custom_base_runtime_set(self):
        self.settings.build_type = "Debug"
        self.settings.compiler.runtime = "MT"
        preprocess(self.settings)
        self.assertEqual(self.settings.compiler.runtime, "MT")


class TestSettingsCompilerMSVCPreprocessorTest:

    @pytest.fixture(autouse=True)
    def setup(self):
        self.settings = Settings.loads(get_default_settings_yml())
        self.settings.compiler = "msvc"

    def test_release_build_type_runtime(self):
        self.settings.build_type = "Release"
        preprocess(self.settings)
        assert self.settings.compiler.runtime_type == "Release"

    def test_debug_build_type_runtime(self):
        self.settings.build_type = "Debug"
        preprocess(self.settings)
        assert self.settings.compiler.runtime_type == "Debug"

    def test_different_base_compiler(self):
        self.settings.compiler = "gcc"
        self.settings.build_type = "Debug"
        preprocess(self.settings)
        assert self.settings.compiler.get_safe("runtime") is None

    def test_custom_base_runtime_set(self):
        self.settings.build_type = "Debug"
        with pytest.raises(ConanException) as e:
            self.settings.compiler.runtime = "MT"
            preprocess(self.settings)
        assert "Invalid setting 'MT' is not a valid 'settings.compiler.runtime' value" \
               in str(e.value)<|MERGE_RESOLUTION|>--- conflicted
+++ resolved
@@ -1,14 +1,9 @@
 # coding=utf-8
 
 import unittest
-
-<<<<<<< HEAD
-from conans.model.settings import Settings
-=======
 import pytest
 
-from conans import Settings
->>>>>>> 47839586
+from conans.model.settings import Settings
 from conans.client.conf import get_default_settings_yml
 from conans.client.settings_preprocessor import preprocess
 from conans.errors import ConanException
