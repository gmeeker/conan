--- conflicted
+++ resolved
@@ -205,8 +205,6 @@
         self.assertIn("ERROR: conanfile.py: Error in source() method, line 7", client.out)
         self.assertIn("Not found: http://localhost", client.out)
 
-<<<<<<< HEAD
-=======
     def test_user_downloads_cached_newtools(self):
         http_server = StoppableThreadBottle()
 
@@ -284,9 +282,6 @@
         self.assertIn("ERROR: conanfile.py: Error in source() method, line 8", client.out)
         self.assertIn("Not found: http://localhost", client.out)
 
-    @pytest.mark.skipif(get_env("TESTING_REVISIONS_ENABLED", False),
-                        reason="Hybrid test with both v1 and v2")
->>>>>>> a0b2ab74
     def test_revision0_v2_skip(self):
         client = TestClient(default_server_user=True)
         conanfile = textwrap.dedent("""
