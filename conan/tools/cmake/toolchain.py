--- conflicted
+++ resolved
@@ -147,14 +147,6 @@
         if os_ and "Windows" in os_:
             self._conanfile.output.warning("Toolchain: Ignoring fPIC option defined for Windows")
             return None
-<<<<<<< HEAD
-        shared = self._conanfile.options.get_safe("shared")
-        if shared:
-            self._conanfile.output.warning("Toolchain: Ignoring fPIC option defined "
-                                           "for a shared library")
-            return None
-=======
->>>>>>> ad42f722
         return {"fpic": "ON" if fpic else "OFF"}
 
 
